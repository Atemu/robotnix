{
  description = "Build Android (AOSP) using Nix";

  inputs = {
    nixpkgs.url = "github:NixOS/nixpkgs/nixos-23.11";
<<<<<<< HEAD
=======
    nixpkgs-unstable.url = "github:NixOS/nixpkgs/nixos-unstable";

>>>>>>> f079afb0
    androidPkgs.url = "github:tadfisher/android-nixpkgs/stable";

    flake-compat.url = "github:nix-community/flake-compat";
  };

  outputs = { self, nixpkgs, nixpkgs-unstable, androidPkgs, flake-compat,  ... }@inputs: let
    pkgs = import ./pkgs/default.nix { inherit inputs; };
  in {
    # robotnixSystem evaluates a robotnix configuration
    lib.robotnixSystem = configuration: import ./default.nix {
      inherit configuration pkgs;
    };

    defaultTemplate = {
      path = ./template;
      description = "A basic robotnix configuration";
    };

    nixosModule = import ./nixos; # Contains all robotnix nixos modules
    nixosModules.attestation-server = import ./nixos/attestation-server/module.nix;

    packages.x86_64-linux = {
      manual = (import ./docs { inherit pkgs; }).manual;
      gitRepo = pkgs.gitRepo;
    };

    devShell.x86_64-linux = pkgs.mkShell {
      name = "robotnix-scripts";
      nativeBuildInputs = with pkgs; [
        # For android updater scripts
        (python3.withPackages (p: with p; [ mypy flake8 pytest ]))
        gitRepo nix-prefetch-git
        curl pup jq
        shellcheck
        wget

        # For chromium updater script
        # python2
        cipd git

        cachix
      ];
      PYTHONPATH=./scripts;
    };
  };
}<|MERGE_RESOLUTION|>--- conflicted
+++ resolved
@@ -3,11 +3,8 @@
 
   inputs = {
     nixpkgs.url = "github:NixOS/nixpkgs/nixos-23.11";
-<<<<<<< HEAD
-=======
     nixpkgs-unstable.url = "github:NixOS/nixpkgs/nixos-unstable";
 
->>>>>>> f079afb0
     androidPkgs.url = "github:tadfisher/android-nixpkgs/stable";
 
     flake-compat.url = "github:nix-community/flake-compat";
