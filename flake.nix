--- conflicted
+++ resolved
@@ -2,11 +2,7 @@
   description = "Build Android (AOSP) using Nix";
 
   inputs = {
-<<<<<<< HEAD
-    nixpkgs.url = "github:NixOS/nixpkgs/nixos-24.11";
-=======
     nixpkgs.url = "github:NixOS/nixpkgs/nixos-25.05";
->>>>>>> 2384cab6
 
     androidPkgs.url = "github:tadfisher/android-nixpkgs/stable";
 
@@ -34,25 +30,6 @@
       gitRepo = pkgs.gitRepo;
     };
 
-<<<<<<< HEAD
-    devShell.x86_64-linux = pkgs.mkShell {
-      name = "robotnix-scripts";
-      nativeBuildInputs = with pkgs; [
-        # For android updater scripts
-        (python3.withPackages (p: with p; [ mypy flake8 pytest ]))
-        gitRepo nix-prefetch-git
-        curl pup jq
-        shellcheck
-        wget
-
-        # For chromium updater script
-        # python2
-        # cipd git
-
-        cachix
-      ];
-      PYTHONPATH=./scripts;
-=======
     devShells.x86_64-linux = rec {
       default = pkgs.mkShell {
         name = "robotnix-scripts";
@@ -81,7 +58,6 @@
           cargo rustc pkg-config openssl (callPackage ./pkgs/fetchgit/nix-prefetch-git.nix {})
         ];
       };
->>>>>>> 2384cab6
     };
 
     examples = nixpkgs.lib.genAttrs
