# SPDX-FileCopyrightText: 2020 Daniel Fullmer and robotnix contributors
# SPDX-License-Identifier: MIT

{ config, pkgs, lib, ... }:

let
  inherit (lib) mkOption mkEnableOption mkIf mkMerge types;

  cfg = config.apps.updater;

  src =
    if config.androidVersion < 12 then
      pkgs.fetchFromGitHub {
        owner = "GrapheneOS";
        repo = "platform_packages_apps_Updater";
        rev = "55cdaf75f046929ccf898b23a1e294847be73539"; # 2021-08-25
        sha256 = "1hjh5wy4mh11svxw8qzl1fzjbwariwgc9gj3bmad92s1wy62y7rw";
      }
    else
      pkgs.fetchFromGitHub {
        owner = "GrapheneOS";
        repo = "platform_packages_apps_Updater";
        rev = "c5343bb56bd22ec430fa9f706e9d3e75a5a50fd3"; # 2021-11-11
        sha256 = "0sc0vpvp2yq71zr3bdnvkcds544127ijkqnq6dbr73ii4c270ff4";
      };

  relpath = (if cfg.includedInFlavor then "packages" else "robotnix") + "/apps/Updater";
in
{
  options = {
    apps.updater = {
      enable = mkEnableOption "OTA Updater";

      url = mkOption {
        type = types.str;
        description = "URL for OTA updates";
        apply = x: if lib.hasSuffix "/" x then x else x + "/";
      };

      flavor = mkOption {
        type = types.enum [ "grapheneos" "lineageos" ];
        default = "grapheneos";
        description = ''
          Which updater package to use, and which kind of metadata to generate for it.
        '';
      };

      includedInFlavor = mkOption {
        default = false;
        type = types.bool;
        internal = true;
      };
    };
  };

  config = let
    isLos20 = cfg.flavor == "lineageos" && lib.versionAtLeast (toString config.androidVersion) "13";
  in mkMerge [
    (mkIf cfg.enable (mkMerge [
      {
        # TODO: It's currently on system partition in upstream. Shouldn't it be on product partition?
        system.additionalProductPackages = [ "Updater" ];
      }

      (mkIf (cfg.flavor == "grapheneos") {
        resources.${relpath} = {
          inherit (cfg) url;
          channel_default = config.channel;
        };

        source.dirs = mkIf (!cfg.includedInFlavor) (mkMerge [
          {
            ${relpath}.src = src;
          }
          (mkIf (!cfg.includedInFlavor && config.androidVersion >= 11) {
            # Add selinux policies
            "robotnix/updater-sepolicy".src = ./updater-sepolicy;
            "build/make".postPatch = ''
              # Originally from https://github.com/RattlesnakeOS/core-config-repo/blob/0d2cb86007c3b4df98d4f99af3dedf1ccf52b6b1/hooks/aosp_build_pre.sh
              sed -i '/product-graph dump-products/a #add selinux policies last\n$(eval include robotnix/updater-sepolicy/sepolicy.mk)' "core/config.mk"
            '';
          })
        ]);
      })

      (mkIf (cfg.flavor == "lineageos") {
        resources."packages/apps/Updater" = mkIf (cfg.flavor == "lineageos") {
          updater_server_url = "${cfg.url}lineageos-${config.device}.json";
        };
      })
    ]))

    # Remove package if it's disabled by configuration
<<<<<<< HEAD
    # (mkIf (!cfg.enable && cfg.includedInFlavor) {
    #   source.dirs.${relpath}.enable = false;
    # })
=======
    # Don't remove it in LineageOS 20, it doesn't like that
    (mkIf (!cfg.enable && cfg.includedInFlavor && !isLos20) {
      source.dirs.${relpath}.enable = false;
    })
>>>>>>> 23aed905
  ];
}<|MERGE_RESOLUTION|>--- conflicted
+++ resolved
@@ -91,15 +91,9 @@
     ]))
 
     # Remove package if it's disabled by configuration
-<<<<<<< HEAD
-    # (mkIf (!cfg.enable && cfg.includedInFlavor) {
-    #   source.dirs.${relpath}.enable = false;
-    # })
-=======
     # Don't remove it in LineageOS 20, it doesn't like that
     (mkIf (!cfg.enable && cfg.includedInFlavor && !isLos20) {
       source.dirs.${relpath}.enable = false;
     })
->>>>>>> 23aed905
   ];
 }