# SPDX-FileCopyrightText: 2020 Daniel Fullmer and robotnix contributors
# SPDX-License-Identifier: MIT

{ config, pkgs, lib, ... }:

let
  inherit (lib)
    mkIf mkMerge mkOption mkOptionDefault mkEnableOption mkDefault types;

  fakeuser = pkgs.callPackage ./fakeuser {};

  # Taken from https://github.com/edolstra/flake-compat/
  # Format number of seconds in the Unix epoch as %Y%m%d%H
  formatSecondsSinceEpoch = t:
    let
      rem = x: y: x - x / y * y;
      days = t / 86400;
      secondsInDay = rem t 86400;
      hours = secondsInDay / 3600;
      minutes = (rem secondsInDay 3600) / 60;
      seconds = rem t 60;

      # Courtesy of https://stackoverflow.com/a/32158604.
      z = days + 719468;
      era = (if z >= 0 then z else z - 146096) / 146097;
      doe = z - era * 146097;
      yoe = (doe - doe / 1460 + doe / 36524 - doe / 146096) / 365;
      y = yoe + era * 400;
      doy = doe - (365 * yoe + yoe / 4 - yoe / 100);
      mp = (5 * doy + 2) / 153;
      d = doy - (153 * mp + 2) / 5 + 1;
      m = mp + (if mp < 10 then 3 else -9);
      y' = y + (if m <= 2 then 1 else 0);

      pad = s: if builtins.stringLength s < 2 then "0" + s else s;
    in "${toString y'}${pad (toString m)}${pad (toString d)}${pad (toString hours)}";
in
{
  options = {
    flavor = mkOption {
      default = null;
      type = types.nullOr types.str;
      description = ''
        Set to one of robotnix's supported flavors.
        Current options are `vanilla`, `grapheneos`, and `lineageos`.
      '';
      example = "vanilla";
    };

    device = mkOption {
      default = null;
      type = types.nullOr types.str;
      description = "Code name of device build target";
      example = "marlin";
    };

    deviceDisplayName = mkOption {
      default = null;
      type = types.nullOr types.str;
      description = "Display name of device build target";
      example = "Pixel XL";
    };

    deviceFamily = mkOption {
      default = null;
      type = types.nullOr types.str;
      internal = true;
    };

    arch = mkOption {
      default = "arm64";
      type = types.enum [ "arm64" "arm" "x86_64" "x86" ];
      description = "Architecture of phone, usually set automatically by device";
    };

    variant = mkOption {
      default = "user";
      type = types.enum [ "user" "userdebug" "eng" ];
      description = ''
        `user` has limited access and is suited for production.
        `userdebug` is like user but with root access and debug capability.
        `eng` is the development configuration with additional debugging tools.
      '';
    };

    productName = mkOption {
      type = types.str;
      description = "Product name for choosecombo/lunch";
      defaultText = "\${productNamePrefix}\${device}";
      example = "aosp_crosshatch";
    };

    productNamePrefix = mkOption {
      default = "aosp_";
      type = types.str;
      description = "Prefix for product name used with choosecombo/lunch";
    };

    buildType = mkOption {
      default = "release";
      type = types.enum [ "release" "debug" ];
      description = "one of \"release\", \"debug\"";
    };

    buildNumber = mkOption {
      type = types.str;
      description = ''
        Set this to something meaningful to identify the build.
        Defaults to `YYYYMMDDHH` based on `buildDateTime`.
        Should be unique for each build for disambiguation.
      '';
      example = "201908121";
    };

    buildDateTime = mkOption {
      type = types.int;
      description = ''
        Unix time (seconds since the epoch) that this build is taking place.
        Needs to be monotonically increasing for each build if you use the over-the-air (OTA) update mechanism.
        e.g. output of `date +%s`
        '';
      example = 1565645583;
      default = with lib; foldl' max 1 (mapAttrsToList (n: v: if v.enable then v.dateTime else 1) config.source.dirs);
      defaultText = "*maximum of source.dirs.<name>.dateTime*";
    };

    androidVersion = mkOption {
      default = 12;
      type = types.int;
      description = "Used to select which Android version to use";
    };

    flavorVersion = mkOption {
      type = types.str;
      internal = true;
      description = "Version used by this flavor of Android";
    };

    apiLevel = mkOption {
      type = types.int;
      internal = true;
      readOnly = true;
    };

    # TODO: extract system/product/vendor options into a submodule
    system.additionalProductPackages = mkOption {
      default = [];
      type = types.listOf types.str;
      description = "`PRODUCT_PACKAGES` to add under `system` partition.";
    };

    product.additionalProductPackages = mkOption {
      default = [];
      type = types.listOf types.str;
      description = "`PRODUCT_PACKAGES` to add under `product` partition.";
    };

    vendor.additionalProductPackages = mkOption {
      default = [];
      type = types.listOf types.str;
      description = "`PRODUCT_PACKAGES` to add under `vendor` partition.";
    };

    removedProductPackages = mkOption {
      default = [];
      type = types.listOf types.str;
      description = "`PRODUCT_PACKAGES` to remove from build";
    };

    system.extraConfig = mkOption {
      default = "";
      type = types.lines;
      description = "Additional configuration to be included in system .mk file";
      internal = true;
    };

    product.extraConfig = mkOption {
      default = "";
      type = types.lines;
      description = "Additional configuration to be included in product .mk file";
      internal = true;
    };

    vendor.extraConfig = mkOption {
      default = "";
      type = types.lines;
      description = "Additional configuration to be included in vendor .mk file";
      internal = true;
    };

    ccache = {
      enable = mkEnableOption "ccache";

      directory = mkOption {
        type = types.str;
        default = "/var/cache/ccache";
        description = lib.mdDoc "Directory to store ccache in. Must be available in the sandbox, see `nix.settings.extra-sandbox-paths`";
      };
    };

    envPackages = mkOption {
      type = types.listOf types.package;
      internal = true;
      default = [];
    };

    envVars = mkOption {
      type = types.attrsOf types.str;
      internal = true;
      default = {};
    };

    useReproducibilityFixes = mkOption {
      type = types.bool;
      default = true;
      description = "Apply additional fixes for reproducibility";
    };

    # Random attrset to throw build products into
    build = mkOption {
      internal = true;
      default = {};
      type = types.attrs;
    };
  };

  config = mkMerge [
  (mkIf (lib.elem config.device ["arm64" "arm" "x86" "x86_64"]) {
    # If this is a generic build for an arch, just set the arch as well
    arch = mkDefault config.device;
    deviceFamily = mkDefault "generic";
  })
  {
    apiLevel = {
      # TODO: If we start building older androids and need the distinction
      # between 7 and 7.1, we should probably switch to a string androidVersion
      "7" = 25; # Assuming 7.1
      "8" = 27; # Assuming 8.1
      "9" = 28;
      "10" = 29;
      "11" = 30;
      "12" = 32;
      "13" = 33;
    }.${builtins.toString config.androidVersion} or 32;

    buildNumber = mkOptionDefault (formatSecondsSinceEpoch config.buildDateTime);

    productName = mkIf (config.device != null) (mkOptionDefault "${config.productNamePrefix}${config.device}");

    system.extraConfig = lib.concatMapStringsSep "\n" (name: "PRODUCT_PACKAGES += ${name}") config.system.additionalProductPackages;
    product.extraConfig = lib.concatMapStringsSep "\n" (name: "PRODUCT_PACKAGES += ${name}") config.product.additionalProductPackages;
    vendor.extraConfig = lib.concatMapStringsSep "\n" (name: "PRODUCT_PACKAGES += ${name}") config.vendor.additionalProductPackages;

    # TODO: The " \\" in the below sed is a bit flaky, and would require the line to end in " \\"
    # come up with something more robust.
    source.dirs."build/make".postPatch = ''
      ${lib.concatMapStringsSep "\n" (name: "sed -i '/${name} \\\\/d' target/product/*.mk") config.removedProductPackages}
    '' + (if (config.androidVersion >= 10) then ''
      echo "\$(call inherit-product-if-exists, robotnix/config/system.mk)" >> target/product/handheld_system.mk
      echo "\$(call inherit-product-if-exists, robotnix/config/product.mk)" >> target/product/handheld_product.mk
      echo "\$(call inherit-product-if-exists, robotnix/config/vendor.mk)" >> target/product/handheld_vendor.mk
    '' else if (config.androidVersion >= 8) /* FIXME Unclear if android 8 has these... */ then ''
      echo "\$(call inherit-product-if-exists, robotnix/config/system.mk)" >> target/product/core.mk
      echo "\$(call inherit-product-if-exists, robotnix/config/product.mk)" >> target/product/core.mk
      echo "\$(call inherit-product-if-exists, robotnix/config/vendor.mk)" >> target/product/core.mk
    '' else ''
      # no-op as it's not present in android 7 and under?
    '');

    source.dirs."robotnix/config".src = let
      systemMk = pkgs.writeTextFile { name = "system.mk"; text = config.system.extraConfig; };
      productMk = pkgs.writeTextFile { name = "product.mk"; text = config.product.extraConfig; };
      vendorMk = pkgs.writeTextFile { name = "vendor.mk"; text = config.vendor.extraConfig; };
    in
      pkgs.runCommand "robotnix-config" {} ''
        mkdir -p $out
        cp ${systemMk} $out/system.mk
        cp ${productMk} $out/product.mk
        cp ${vendorMk} $out/vendor.mk
      '';

    envVars = mkMerge [
      {
        BUILD_NUMBER = config.buildNumber;
        BUILD_DATETIME = builtins.toString config.buildDateTime;
        DISPLAY_BUILD_NUMBER="true"; # Enabling this shows the BUILD_ID concatenated with the BUILD_NUMBER in the settings menu
      }
      (mkIf config.ccache.enable {
        CCACHE_EXEC = pkgs.ccache + /bin/ccache;
        USE_CCACHE = "true";
        CCACHE_DIR = config.ccache.directory;
        CCACHE_UMASK = "007"; # CCACHE_DIR should be user root, group nixbld
        CCACHE_COMPILERCHECK = "content"; # Default is a mtime+size check. We can't fully rely on that.
      })
      (mkIf (config.androidVersion >= 11) {
        # Android 11 ninja filters env vars for more correct incrementalism.
        # However, env vars like LD_LIBRARY_PATH must be set for nixpkgs build-userenv-fhs to work
        ALLOW_NINJA_ENV = "true";
      })
    ];

    build = rec {
      mkAndroid =
        { name, makeTargets, installPhase, outputs ? [ "out" ], ninjaArgs ? "" }:
        # Use NoCC here so we don't get extra environment variables that might conflict with AOSP build stuff. Like CC, NM, etc.
        pkgs.stdenvNoCC.mkDerivation ({
          inherit name;
          srcs = [];

          # TODO: Clean this stuff up. unshare / robotnix-build could probably be combined into a single utility.
          builder = pkgs.writeShellScript "builder.sh" ''
            export SAVED_UID=$(${pkgs.coreutils}/bin/id -u)
            export SAVED_GID=$(${pkgs.coreutils}/bin/id -g)

            # Become a fake "root" in a new namespace so we can bind mount sources
            ${pkgs.toybox}/bin/cat << 'EOF' | ${pkgs.util-linux}/bin/unshare -m -r ${pkgs.runtimeShell}
<<<<<<< HEAD
=======
            set -euo pipefail
>>>>>>> ee5091bd
            source $stdenv/setup
            genericBuild
            EOF
          '';

          inherit outputs;

          requiredSystemFeatures = [ "big-parallel" ];

          nativeBuildInputs = [ config.build.env fakeuser ];

          unpackPhase = ''
            export rootDir=$PWD
            source ${config.build.unpackScript}
          '';

          dontConfigure = true;

          # This was originally in the buildPhase, but building the sdk / atree would complain for unknown reasons when it was set
          # export OUT_DIR=$rootDir/out
          buildPhase = ''
            # Become the original user--not fake root.
            ${pkgs.toybox}/bin/cat << 'EOF2' | fakeuser $SAVED_UID $SAVED_GID robotnix-build
            set -e -o pipefail

            ${lib.optionalString (config.androidVersion >= 6 && config.androidVersion <= 8) ''
            # Needed for the jack compilation server
            # https://source.android.com/setup/build/jack
            mkdir -p $HOME
            export USER=foo
            ''}
            source build/envsetup.sh
            choosecombo ${config.buildType} ${config.productName} ${config.variant}

            # Fail early if the product was not selected properly
            test -n "$TARGET_PRODUCT" || exit 1

            export NINJA_ARGS="-j$NIX_BUILD_CORES ${toString ninjaArgs}"
            m ${toString makeTargets} | cat
            echo $ANDROID_PRODUCT_OUT > ANDROID_PRODUCT_OUT

            EOF2
          '';

          installPhase = ''
            export ANDROID_PRODUCT_OUT=$(cat ANDROID_PRODUCT_OUT)
          '' + installPhase;

          dontFixup = true;
          dontMoveLib64 = true;
        } // config.envVars);

      android = mkAndroid {
        name = "robotnix-${config.productName}-${config.buildNumber}";
        makeTargets = [ "target-files-package" "otatools-package" ];
        # Note that $ANDROID_PRODUCT_OUT is set by choosecombo above
        installPhase = ''
          mkdir -p $out
          cp --reflink=auto $ANDROID_PRODUCT_OUT/otatools.zip $out/
          cp --reflink=auto $ANDROID_PRODUCT_OUT/obj/PACKAGING/target_files_intermediates/${config.productName}-target_files-${config.buildNumber}.zip $out/
        '';
      };

      checkAndroid = mkAndroid {
        name = "robotnix-check-${config.device}-${config.buildNumber}";
        makeTargets = [ "target-files-package" "otatools-package" ];
        ninjaArgs = "-n"; # Pretend to run the actual build steps
        # Just copy some things that are useful for debugging
        installPhase = ''
          mkdir -p $out
          cp -r out/*.{log,gz} $out/
          cp -r out/.module_paths $out/
        '';
      };

      moduleInfo = mkAndroid {
        name = "robotnix-module-info-${config.device}-${config.buildNumber}.json";
        # Can't use absolute path from $ANDROID_PRODUCT_OUT here since make needs a relative path
        makeTargets = [ "$(get_build_var PRODUCT_OUT)/module-info.json" ];
        installPhase = ''
          cp $ANDROID_PRODUCT_OUT/module-info.json $out
        '';
      };

      # Save significant build time by building components simultaneously.
      mkAndroidComponents = targets: mkAndroid {
        name = "robotnix-android-components";
        makeTargets = targets ++ [ "$(get_build_var PRODUCT_OUT)/module-info.json" ];
        installPhase = ''
          ${pkgs.python3.interpreter} - "$out" "$ANDROID_PRODUCT_OUT/module-info.json" ${lib.escapeShellArgs targets} << EOF
          import json
          import os
          import shutil
          import sys
          outdir = sys.argv[1]
          module_info = json.load(open(sys.argv[2]))
          targets = sys.argv[3:]
          for target in targets:
              if target in module_info:
                  for item in module_info[target]['installed']:
                      if item.startswith('out/'):
                          output = outdir + item[3:]
                      else:
                          output = outdir + '/' + item
                      os.makedirs(os.path.dirname(output), exist_ok=True)
                      shutil.copyfile(item, output)
          EOF
        '';
      };

      mkAndroidComponent = target: (mkAndroidComponents [ target ]).overrideAttrs (_: { name=target; });

      otaTools = fixOtaTools "${config.build.android}/otatools.zip";

      # Also make a version without building all of target-files-package.  This
      # is just for debugging. We save significant time for a full build by
      # normally building target-files-package and otatools-package
      # simultaneously
      otaToolsQuick = fixOtaTools (mkAndroid {
        name = "otatools.zip";
        makeTargets = [ "otatools-package" ];
        installPhase = ''
          cp --reflink=auto $ANDROID_PRODUCT_OUT/otatools.zip $out
        '';
      });

      fixOtaTools = src: pkgs.stdenv.mkDerivation {
        name = "ota-tools";
        inherit src;
        sourceRoot = ".";
        nativeBuildInputs = with pkgs; [ unzip pythonPackages.pytest ];
        buildInputs = [ (pkgs.python.withPackages (p: [ p.protobuf ])) ];
        postPatch = lib.optionalString (config.androidVersion == 11) ''
          cp bin/debugfs_static bin/debugfs
        '' + lib.optionalString (config.androidVersion <= 10) ''
          substituteInPlace releasetools/common.py \
            --replace 'self.search_path = platform_search_path.get(sys.platform)' "self.search_path = \"$out\"" \
        '';

        dontBuild = true;

        installPhase = ''
          for file in bin/*; do
            isELF "$file" || continue
            bash ${../scripts/patchelf-prefix.sh} "$file" "${pkgs.stdenv.cc.bintools.dynamicLinker}" || continue
          done
        '' + ''
          mkdir -p $out
          cp --reflink=auto -r * $out/
        '' + lib.optionalString (config.androidVersion <= 10) ''
          ln -s $out/releasetools/sign_target_files_apks.py $out/bin/sign_target_files_apks
          ln -s $out/releasetools/img_from_target_files.py $out/bin/img_from_target_files
          ln -s $out/releasetools/ota_from_target_files.py $out/bin/ota_from_target_files
        '';

        # Since we copy everything from build dir into $out, we don't want
        # env-vars file which contains a bunch of references we don't need
        noDumpEnvVars = true;

        # This breaks the executables with embedded python interpreters
        dontStrip = true;
      };

      # Just included for convenience when building outside of nix.
      # TODO: Better way than creating all these scripts and feeding with init-file?
#        debugUnpackScript = config.build.debugUnpackScript;
#        debugPatchScript = config.build.debugPatchScript;
      debugEnterEnv = pkgs.writeShellScript "debug-enter-env.sh" ''
        export SAVED_UID=$(${pkgs.coreutils}/bin/id -u)
        export SAVED_GID=$(${pkgs.coreutils}/bin/id -g)
        ${pkgs.util-linux}/bin/unshare -m -r ${pkgs.writeShellScript "debug-enter-env2.sh" ''
        export rootDir=$PWD
        source ${config.build.unpackScript}
        ${lib.concatStringsSep "\n" (lib.mapAttrsToList (name: value: "export ${name}=${value}") config.envVars)}

        # Become the original user--not fake root. Enter an FHS user namespace
        ${fakeuser}/bin/fakeuser $SAVED_UID $SAVED_GID ${config.build.env}/bin/robotnix-build
        ''}
      '';

      env = let
        # Ugly workaround needed in Android >= 12
        patchedPkgs = pkgs.extend
          (self: super: {
            bashInteractive = super.bashInteractive.overrideAttrs (attrs: {
              # Removed:
              # -DDEFAULT_PATH_VALUE="/no-such-path"
              # -DSTANDARD_UTILS_PATH="/no-such-path"
              # This creates a bash closer to a normal FHS distro bash.
              # Somewhere in the android build system >= android 12, bash starts
              # inside an environment with PATH unset, and it gets "/no-such-path"
              # Command: env -i bash -c 'echo $PATH'
              # On NixOS/nixpkgs it outputs:  /no-such-path
              # On normal distros it outputs: /usr/local/bin:/usr/local/sbin:/usr/bin:/usr/sbin:/bin:/sbin:.
              NIX_CFLAGS_COMPILE = ''
                -DSYS_BASHRC="/etc/bashrc"
                -DSYS_BASH_LOGOUT="/etc/bash_logout"
                -DNON_INTERACTIVE_LOGIN_SHELLS
                -DSSH_SOURCE_BASHRC
              '';
            });
          });
        buildFHSUserEnv = if (config.androidVersion >= 12) then patchedPkgs.buildFHSUserEnv else pkgs.buildFHSUserEnv;
      in buildFHSUserEnv {
        name = "robotnix-build";
        targetPkgs = pkgs: config.envPackages;
        multiPkgs = pkgs: with pkgs; [ zlib ];
      };
    };
  }];
}<|MERGE_RESOLUTION|>--- conflicted
+++ resolved
@@ -314,10 +314,7 @@
 
             # Become a fake "root" in a new namespace so we can bind mount sources
             ${pkgs.toybox}/bin/cat << 'EOF' | ${pkgs.util-linux}/bin/unshare -m -r ${pkgs.runtimeShell}
-<<<<<<< HEAD
-=======
             set -euo pipefail
->>>>>>> ee5091bd
             source $stdenv/setup
             genericBuild
             EOF
