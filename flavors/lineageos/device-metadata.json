--- conflicted
+++ resolved
@@ -454,8 +454,6 @@
     "variant": "userdebug",
     "vendor": "xiaomi"
   },
-<<<<<<< HEAD
-=======
   "ginkgo": {
     "branch": "lineage-18.1",
     "lineage_recovery": false,
@@ -463,7 +461,6 @@
     "variant": "userdebug",
     "vendor": "xiaomi"
   },
->>>>>>> 1075210d
   "gta4xl": {
     "branch": "lineage-18.1",
     "lineage_recovery": false,
@@ -681,8 +678,6 @@
     "variant": "userdebug",
     "vendor": "motorola"
   },
-<<<<<<< HEAD
-=======
   "kirin": {
     "branch": "lineage-18.1",
     "lineage_recovery": false,
@@ -690,7 +685,6 @@
     "variant": "userdebug",
     "vendor": "sony"
   },
->>>>>>> 1075210d
   "klte": {
     "branch": "lineage-18.1",
     "lineage_recovery": false,
@@ -957,8 +951,6 @@
     "variant": "userdebug",
     "vendor": "fxtec"
   },
-<<<<<<< HEAD
-=======
   "racer": {
     "branch": "lineage-18.1",
     "lineage_recovery": false,
@@ -966,7 +958,6 @@
     "variant": "userdebug",
     "vendor": "motorola"
   },
->>>>>>> 1075210d
   "redfin": {
     "branch": "lineage-18.1",
     "lineage_recovery": false,
