--- conflicted
+++ resolved
@@ -1,18 +1,10 @@
 {
   "android": {
-<<<<<<< HEAD
-    "dateTime": 1645727144,
-    "groups": [],
-    "rev": "72b1216b2efa1e77b1f09cacb167f95c0d4ebf52",
-    "revisionExpr": "refs/heads/lineage-18.1",
-    "sha256": "12h04m78vhyjjak749r7vpkqjwpx8vpija1climifdqkl6dwbl01",
-=======
     "dateTime": 1648069400,
     "groups": [],
     "rev": "50ba8eb800ca2bb79ff03886c383a23eeee6ca51",
     "revisionExpr": "refs/heads/lineage-18.1",
     "sha256": "1h21d1gwyws0q7n2s9m6a45fshnax5biy34jksz2yrhdi48iq992",
->>>>>>> 1075210d
     "url": "https://github.com/LineageOS/android"
   },
   "art": {
@@ -938,15 +930,6 @@
     "url": "https://android.googlesource.com/platform/external/chromium-trace"
   },
   "external/chromium-webview": {
-<<<<<<< HEAD
-    "dateTime": 1645021571,
-    "groups": [
-      "pdk"
-    ],
-    "rev": "658dc627ea581a797824f8edc1674abd3f559197",
-    "revisionExpr": "master",
-    "sha256": "0szwi0kgw57hdgiwrssvksrmb2fw81f11scv96dgmyshcxqjnp5g",
-=======
     "dateTime": 1648737847,
     "groups": [
       "pdk"
@@ -954,7 +937,6 @@
     "rev": "daa29c18b3027099f426a9a9629990894c57b720",
     "revisionExpr": "master",
     "sha256": "090ranjjcc99dws4fd7d8pis0ixnxzqylhvkm41frdc3lq3a9fg0",
->>>>>>> 1075210d
     "url": "https://github.com/LineageOS/android_external_chromium-webview"
   },
   "external/clang": {
@@ -4278,24 +4260,14 @@
     "url": "https://github.com/LineageOS/android_frameworks_av"
   },
   "frameworks/base": {
-<<<<<<< HEAD
-    "dateTime": 1647458141,
-=======
     "dateTime": 1648623777,
->>>>>>> 1075210d
     "groups": [
       "pdk-cw-fs",
       "pdk-fs"
     ],
-<<<<<<< HEAD
-    "rev": "7088043cabe359696a464431ec62d488cc6b808d",
-    "revisionExpr": "refs/heads/lineage-18.1",
-    "sha256": "0dzid242my9x2lgij0xmi0hp4xfs26p0sp8q9xlrw559w4mx429q",
-=======
     "rev": "89c54c83bd8bfeeb2ba214f522afbf11bdc516fc",
     "revisionExpr": "refs/heads/lineage-18.1",
     "sha256": "0ib1h6xim9wrl399yxggmacjrn14nc7pbp9whvc2cw0yxagbawgm",
->>>>>>> 1075210d
     "url": "https://github.com/LineageOS/android_frameworks_base"
   },
   "frameworks/compile/libbcc": {
@@ -5912,19 +5884,11 @@
     "url": "https://android.googlesource.com/platform/libnativehelper"
   },
   "lineage-sdk": {
-<<<<<<< HEAD
-    "dateTime": 1644714639,
-    "groups": [],
-    "rev": "552847db0e031da727befee8e36bd9364488e4d8",
-    "revisionExpr": "refs/heads/lineage-18.1",
-    "sha256": "1nqx6x0fmlp2f9h28bnc2b9i67xzlfw4n3lb34xjma24nmjygl3c",
-=======
     "dateTime": 1648764481,
     "groups": [],
     "rev": "b42391bed83b6b3f9ab3d1b3b9871821f1c46995",
     "revisionExpr": "refs/heads/lineage-18.1",
     "sha256": "13ll4lyi0ryznyzkvgr2jzz442395a88nph220dm5gs12alzs4s0",
->>>>>>> 1075210d
     "url": "https://github.com/LineageOS/android_lineage-sdk"
   },
   "lineage/ansible": {
@@ -5958,15 +5922,6 @@
     "url": "https://github.com/LineageOS/contributors-cloud-generator"
   },
   "lineage/crowdin": {
-<<<<<<< HEAD
-    "dateTime": 1644756424,
-    "groups": [
-      "infra"
-    ],
-    "rev": "83101102e4ce644cee909a1a2bb69a677d622457",
-    "revisionExpr": "master",
-    "sha256": "1nri06nbj6n27h3hhqwih65b6w0lv9yq0cwlgpk775czzypz2b5h",
-=======
     "dateTime": 1649004530,
     "groups": [
       "infra"
@@ -5974,7 +5929,6 @@
     "rev": "a4a91575de4ac96438e72c9b0115ad866f261345",
     "revisionExpr": "master",
     "sha256": "17lj4pk7ff06al1d9n7bznfbbas7yqhxi0m6l38dlks6nr759biy",
->>>>>>> 1075210d
     "url": "https://github.com/LineageOS/cm_crowdin"
   },
   "lineage/cve": {
@@ -5988,35 +5942,6 @@
     "url": "https://github.com/LineageOS/cve_tracker"
   },
   "lineage/hudson": {
-<<<<<<< HEAD
-    "dateTime": 1646517361,
-    "groups": [
-      "infra"
-    ],
-    "rev": "119eac226f73148bcd0884594188d75a37f267aa",
-    "revisionExpr": "master",
-    "sha256": "0xw49yn39l0lg18b0s0z05laqc9fsxm8j8dinzajh908a6klx044",
-    "url": "https://github.com/LineageOS/hudson"
-  },
-  "lineage/mirror": {
-    "dateTime": 1647608501,
-    "groups": [
-      "infra"
-    ],
-    "rev": "6dd92a4f7f2ba6d4e20c08eb1917899d2951dbcb",
-    "revisionExpr": "master",
-    "sha256": "0sdpqmji8xza0r2m7qfv70lys5szr7lrprpd53k6w9ks1g5lkwwz",
-    "url": "https://github.com/LineageOS/mirror"
-  },
-  "lineage/scripts": {
-    "dateTime": 1644975738,
-    "groups": [
-      "tools"
-    ],
-    "rev": "04daa6f69fa3269e696eb3480f426e01598429cc",
-    "revisionExpr": "master",
-    "sha256": "035q7zl3kkrpz70fg43flx72qxazb99yzkyh0igw4v332fzascjw",
-=======
     "dateTime": 1649029928,
     "groups": [
       "infra"
@@ -6044,7 +5969,6 @@
     "rev": "e1afbf32bb0cf68e0ba5277eda914ca720f65bb3",
     "revisionExpr": "master",
     "sha256": "1ghajlgvcfl58g8qkhrxnacc0dm6rqkirzsz5i0jas5p2zbakan5",
->>>>>>> 1075210d
     "url": "https://github.com/LineageOS/scripts"
   },
   "lineage/slackbot": {
@@ -6068,15 +5992,6 @@
     "url": "https://github.com/LineageOS/www"
   },
   "lineage/wiki": {
-<<<<<<< HEAD
-    "dateTime": 1647143604,
-    "groups": [
-      "infra"
-    ],
-    "rev": "c159e747851bc0f5853c62064fdc2a66b9f13fc3",
-    "revisionExpr": "master",
-    "sha256": "0z90493cz9fki42wgxggfj9lps5pbksn15xnidp2mfbidzas0g79",
-=======
     "dateTime": 1649424089,
     "groups": [
       "infra"
@@ -6084,7 +5999,6 @@
     "rev": "85d8594e60f37f51df4c31fa56ac913369dc5688",
     "revisionExpr": "master",
     "sha256": "1fscwnlll9sji4k38f4ll5pvfhb3p4k4x8bjkx71qpfsyzpy0z48",
->>>>>>> 1075210d
     "url": "https://github.com/LineageOS/lineage_wiki"
   },
   "packages/apps/AudioFX": {
@@ -6430,15 +6344,6 @@
     "url": "https://github.com/LineageOS/android_packages_apps_FlipFlap"
   },
   "packages/apps/Gallery2": {
-<<<<<<< HEAD
-    "dateTime": 1644714595,
-    "groups": [
-      "pdk-fs"
-    ],
-    "rev": "7c882a3ad9651d3c73d3d510ede661b41c8b27b9",
-    "revisionExpr": "refs/heads/lineage-18.1",
-    "sha256": "0vl94wkx7rzs6n8xy3xgzqnqwrp3pl7b9n5qy2nj270prdz7a871",
-=======
     "dateTime": 1649030083,
     "groups": [
       "pdk-fs"
@@ -6446,7 +6351,6 @@
     "rev": "19af03cae8f9951835c176933f97e674160cd968",
     "revisionExpr": "refs/heads/lineage-18.1",
     "sha256": "1wp4wk353fgz0qir6calys45ra2631m1nh9rxh82fkh4imaxs8kq",
->>>>>>> 1075210d
     "url": "https://github.com/LineageOS/android_packages_apps_Gallery2"
   },
   "packages/apps/HTMLViewer": {
@@ -6486,19 +6390,11 @@
     "url": "https://github.com/LineageOS/android_packages_apps_LineageCustomizer"
   },
   "packages/apps/LineageParts": {
-<<<<<<< HEAD
-    "dateTime": 1645824055,
-    "groups": [],
-    "rev": "71ffa7ee2c907b90bfad5ff787235e2274cf811c",
-    "revisionExpr": "refs/heads/lineage-18.1",
-    "sha256": "1qr6pz0fwvl2xf67q5qab05sv22c2100mxmj2wkary823bcipimc",
-=======
     "dateTime": 1648153196,
     "groups": [],
     "rev": "2b3248ac7da0745607dca33b40aeaccfc1502411",
     "revisionExpr": "refs/heads/lineage-18.1",
     "sha256": "1s5fbkq0n343c71hzfs3ah8s3904g9gfhgblwcijsjj55dw2bba9",
->>>>>>> 1075210d
     "url": "https://github.com/LineageOS/android_packages_apps_LineageParts"
   },
   "packages/apps/ManagedProvisioning": {
@@ -6553,24 +6449,14 @@
     "url": "https://android.googlesource.com/platform/packages/apps/OneTimeInitializer"
   },
   "packages/apps/PermissionController": {
-<<<<<<< HEAD
-    "dateTime": 1644714672,
-=======
     "dateTime": 1645453593,
->>>>>>> 1075210d
     "groups": [
       "pdk-cw-fs",
       "pdk-fs"
     ],
-<<<<<<< HEAD
-    "rev": "3093224eb2df5d1d4e6204b1efe435bd9ef3d99e",
-    "revisionExpr": "refs/heads/lineage-18.1",
-    "sha256": "05ch78ycdk5p8vxvmbgrq7bbc3gbp6ki12zsq7jlhp1czs590x90",
-=======
     "rev": "8e332df150e84795a2a1afa68b2de0a38cdc45c0",
     "revisionExpr": "refs/heads/lineage-18.1",
     "sha256": "1qymkydvi3rg461dfpqnj4vfy0bywjrddpaxj5n4dldhlq6zqb35",
->>>>>>> 1075210d
     "url": "https://github.com/LineageOS/android_packages_apps_PackageInstaller"
   },
   "packages/apps/PhoneCommon": {
@@ -6783,15 +6669,6 @@
     "url": "https://github.com/LineageOS/android_packages_apps_Trebuchet"
   },
   "packages/apps/TvSettings": {
-<<<<<<< HEAD
-    "dateTime": 1644714686,
-    "groups": [
-      "pdk-fs"
-    ],
-    "rev": "a9eaea5491915c4599dc7564dba91ddd05b82e15",
-    "revisionExpr": "refs/heads/lineage-18.1",
-    "sha256": "1b5gmpcx5syl4flf6d60yy8fsknjrm4rfcsq2z3kg3id3p56rn69",
-=======
     "dateTime": 1649149095,
     "groups": [
       "pdk-fs"
@@ -6799,7 +6676,6 @@
     "rev": "165d3577ae5aa4ab7ae9e50405a1357f5ac4243b",
     "revisionExpr": "refs/heads/lineage-18.1",
     "sha256": "1498bbq9l7rdsdi45cdvxk6x6phfv3rx9hvgf3gqsrz7gwmsk2h0",
->>>>>>> 1075210d
     "url": "https://github.com/LineageOS/android_packages_apps_TvSettings"
   },
   "packages/apps/UniversalMediaPlayer": {
@@ -8814,19 +8690,11 @@
     "url": "https://github.com/LineageOS/android_vendor_codeaurora_telephony"
   },
   "vendor/lineage": {
-<<<<<<< HEAD
-    "dateTime": 1646287906,
-    "groups": [],
-    "rev": "d3c8eb6d5ac2068ccc2bf16bea77051ad0008404",
-    "revisionExpr": "refs/heads/lineage-18.1",
-    "sha256": "114dxr9cr8fkxhs606wzqk9l0zv7kn508i69xyk9dmd6xnhyjiw9",
-=======
     "dateTime": 1649091104,
     "groups": [],
     "rev": "1a092ced79e75c02ef50723a9b152e3aa0dd4dff",
     "revisionExpr": "refs/heads/lineage-18.1",
     "sha256": "01ydvzp7clbxzxczfvvvcgzd4fbdc91h8khg74ya1ijv2bg3wnkj",
->>>>>>> 1075210d
     "url": "https://github.com/LineageOS/android_vendor_lineage"
   },
   "vendor/nxp/opensource/commonsys/external/libnfc-nci": {
