# SPDX-FileCopyrightText: 2020 Daniel Fullmer and robotnix contributors
# SPDX-License-Identifier: MIT

{ config, pkgs, lib, ... }:
let
  inherit (lib)
    optional optionals optionalString optionalAttrs
    elem mapAttrs mapAttrs' nameValuePair filterAttrs
    attrNames getAttrs flatten remove
    mkIf mkMerge mkDefault mkForce
    importJSON toLower hasPrefix removePrefix;

  androidVersionToLineageBranch = {
    "10" = "lineage-17.1";
    "11" = "lineage-18.1";
    "12" = "lineage-19.1";
  };
  lineageBranchToAndroidVersion = mapAttrs' (name: value: nameValuePair value name) androidVersionToLineageBranch;

  deviceMetadata = lib.importJSON ./device-metadata.json;
  LineageOSRelease = androidVersionToLineageBranch.${builtins.toString config.androidVersion};
  repoDirs = lib.importJSON (./. + "/${LineageOSRelease}/repo.json");
  _deviceDirs = importJSON (./. + "/${LineageOSRelease}/device-dirs.json");
  vendorDirs = importJSON (./. + "/${LineageOSRelease}/vendor-dirs.json");

  # TODO: Condition on soc name?
  dtbReproducibilityFix = ''
    sed -i \
      's/^DTB_OBJS := $(shell find \(.*\))$/DTB_OBJS := $(sort $(shell find \1))/' \
      arch/arm64/boot/Makefile
  '';
  kernelsNeedFix = [ # Only verified marlin reproducibility is fixed by this, however these other repos have the same issue
    "kernel/asus/sm8150"
    "kernel/bq/msm8953"
    "kernel/essential/msm8998"
    "kernel/google/marlin"
    "kernel/leeco/msm8996"
    "kernel/lge/msm8996"
    "kernel/motorola/msm8996"
    "kernel/motorola/msm8998"
    "kernel/motorola/sdm632"
    "kernel/nubia/msm8998"
    "kernel/oneplus/msm8996"
    "kernel/oneplus/sdm845"
    "kernel/oneplus/sm8150"
    "kernel/razer/msm8998"
    "kernel/samsung/sdm670"
    "kernel/sony/sdm660"
    "kernel/xiaomi/jason"
    "kernel/xiaomi/msm8998"
    "kernel/xiaomi/sdm660"
    "kernel/xiaomi/sdm845"
    "kernel/yandex/sdm660"
    "kernel/zuk/msm8996"
  ];
  # Patch kernels
  patchKernelDir = n: v: v // (optionalAttrs (hasPrefix "kernel/" n) {
    patches = config.kernel.patches;
    postPatch = config.kernel.postPatch
      + optionalString (config.useReproducibilityFixes && (elem n kernelsNeedFix)) ("\n" + dtbReproducibilityFix);
  });
  deviceDirs = mapAttrs patchKernelDir _deviceDirs;

  supportedDevices = attrNames deviceMetadata;

  # TODO: Move this filtering into vanilla/graphene
  filterDirAttrs = dir: filterAttrs (n: v: elem n ["rev" "sha256" "url" "patches" "postPatch"]) dir;
  filterDirsAttrs = dirs: mapAttrs (n: v: filterDirAttrs v) dirs;
in mkIf (config.flavor == "lineageos")
{
  androidVersion = let
      defaultBranch = deviceMetadata.${config.device}.branch;
    in mkIf (deviceMetadata ? ${config.device}) (mkDefault (lib.toInt lineageBranchToAndroidVersion.${defaultBranch}));
  flavorVersion = removePrefix "lineage-" androidVersionToLineageBranch.${toString config.androidVersion};

  productNamePrefix = "lineage_"; # product names start with "lineage_"

<<<<<<< HEAD
  buildDateTime = mkDefault 1647677324;
=======
  buildDateTime = mkDefault 1649677132;
>>>>>>> 1075210d

  # LineageOS uses this by default. If your device supports it, I recommend using variant = "user"
  variant = mkDefault "userdebug";

  warnings = optional (
      (config.device != null) &&
      !(elem config.device supportedDevices) &&
      (config.deviceFamily != "generic")
    )
    "${config.device} is not an officially-supported device for LineageOS";

  source.dirs = mkMerge ([
    repoDirs

    {
      "vendor/lineage".patches = [
        (if lib.versionAtLeast (toString config.androidVersion) "12"
         then ./0001-Remove-LineageOS-keys-12.patch
         else ./0001-Remove-LineageOS-keys.patch)

        (pkgs.substituteAll {
          src = ./0002-bootanimation-Reproducibility-fix.patch;
          inherit (pkgs) imagemagick;
        })
        ./0003-kernel-Set-constant-kernel-timestamp.patch
      ];
      "system/extras".patches = [
        # pkgutil.get_data() not working, probably because we don't use their compiled python
        (pkgs.fetchpatch {
          url = "https://github.com/LineageOS/android_system_extras/commit/7da4b29321eb7ebce9eb9a43d0fbd85d0aa1e870.patch";
          sha256 = "0pv56lypdpsn66s7ffcps5ykyfx0hjkazml89flj7p1px12zjhy1";
          revert = true;
        })
      ];

      # LineageOS will sometimes force-push to this repo, and the older revisions are garbage collected.
      # So we'll just build chromium webview ourselves.
      "external/chromium-webview".enable = false;
    }
  ] ++ optionals (deviceMetadata ? "${config.device}") [
    # Device-specific source dirs
    (let
      vendor = toLower deviceMetadata.${config.device}.vendor;
      relpathWithDependencies = relpath: [ relpath ] ++ (flatten (map (p: relpathWithDependencies p) deviceDirs.${relpath}.deps));
      relpaths = relpathWithDependencies "device/${vendor}/${config.device}";
      filteredRelpaths = remove (attrNames repoDirs) relpaths; # Remove any repos that we're already including from repo json
    in filterDirsAttrs (getAttrs filteredRelpaths deviceDirs))

    # Vendor-specific source dirs
    (let
      _vendor = toLower deviceMetadata.${config.device}.vendor;
      vendor = if config.device == "shamu" then "motorola" else _vendor;
      relpath = "vendor/${vendor}";
    in filterDirsAttrs (getAttrs [relpath] vendorDirs))
  ] ++ optional (config.device == "bacon")
    # Bacon needs vendor/oppo in addition to vendor/oneplus
    # See https://github.com/danielfullmer/robotnix/issues/26
    (filterDirsAttrs (getAttrs ["vendor/oppo"] vendorDirs))
  );

  source.manifest.url = mkDefault "https://github.com/LineageOS/android.git";
  source.manifest.rev = mkDefault "refs/heads/${LineageOSRelease}";

  # Enable robotnix-built chromium / webview
  apps.chromium.enable = mkDefault true;
  webview.chromium.availableByDefault = mkDefault true;
  webview.chromium.enable = mkDefault true;

  # This is the prebuilt webview apk from LineageOS. Adding this here is only
  # for convenience if the end-user wants to set `webview.prebuilt.enable = true;`.
  webview.prebuilt.apk = config.source.dirs."external/chromium-webview".src + "/prebuilt/${config.arch}/webview.apk";
  webview.prebuilt.availableByDefault = mkDefault true;
  removedProductPackages = [ "webview" ];

  apps.updater.flavor = mkDefault "lineageos";
  apps.updater.includedInFlavor = mkDefault true;
  apps.seedvault.includedInFlavor = mkDefault true;
  pixel.activeEdge.includedInFlavor = mkDefault true;

  # Needed by included kernel build for some devices (pioneer at least)
  envPackages = [ pkgs.openssl.dev ] ++ optionals (config.androidVersion >= 11) [ pkgs.gcc.cc pkgs.glibc.dev ];

  envVars.RELEASE_TYPE = mkDefault "EXPERIMENTAL";  # Other options are RELEASE NIGHTLY SNAPSHOT EXPERIMENTAL

  # LineageOS flattens all APEX packages: https://review.lineageos.org/c/LineageOS/android_vendor_lineage/+/270212
  signing.apex.enable = false;
  # This environment variable is set in android/build.sh under https://github.com/lineageos-infra/build-config
  envVars.OVERRIDE_TARGET_FLATTEN_APEX = "true";

  # LineageOS needs this additional command line argument to enable
  # backuptool.sh, which runs scripts under /system/addons.d
  otaArgs = [ "--backup=true" ];
}<|MERGE_RESOLUTION|>--- conflicted
+++ resolved
@@ -75,11 +75,7 @@
 
   productNamePrefix = "lineage_"; # product names start with "lineage_"
 
-<<<<<<< HEAD
-  buildDateTime = mkDefault 1647677324;
-=======
   buildDateTime = mkDefault 1649677132;
->>>>>>> 1075210d
 
   # LineageOS uses this by default. If your device supports it, I recommend using variant = "user"
   variant = mkDefault "userdebug";
