--- conflicted
+++ resolved
@@ -1,246 +1,6 @@
 {
-<<<<<<< HEAD
-  "device/10or/G": {
-    "date": "2023-03-21T11:39:23+05:30",
-    "deepClone": false,
-    "deps": [
-      "kernel/10or/G"
-    ],
-    "fetchLFS": false,
-    "fetchSubmodules": false,
-    "leaveDotGit": false,
-    "path": "/nix/store/hpavipfpc90i7xnbpr97khs6g6r69fkz-android_device_10or_G",
-    "rev": "ba1bef0d55032c4487188028b5cf3b533e17deed",
-    "sha256": "1jrwi7229hsnq49jq5ny7pl0n09lajwqa8jmyabgc48c3vcfxaf2",
-    "url": "https://github.com/LineageOS/android_device_10or_G"
-  },
-  "device/amlogic/common": {
-    "date": "2023-10-31T15:39:41+00:00",
-    "deepClone": false,
-    "deps": [
-      "device/amlogic/sepolicy",
-      "hardware/amlogic/tools/dtbtool",
-      "hardware/amlogic/tools/imagepacker",
-      "hardware/amlogic/tools/respacker"
-    ],
-    "fetchLFS": false,
-    "fetchSubmodules": false,
-    "leaveDotGit": false,
-    "path": "/nix/store/ynk6n1dapnzvh81wblba48qzpw8k36jy-android_device_amlogic_common",
-    "rev": "e18703ed94c12a0b375256cc292c6b260282041e",
-    "sha256": "02wwa78155xpi0q3vy3pvb5y6pp19g5rzpzbiz1a9x1gwqbahfl1",
-    "url": "https://github.com/LineageOS/android_device_amlogic_common"
-  },
-  "device/amlogic/g12-common": {
-    "date": "2023-11-13T04:12:55+00:00",
-    "deepClone": false,
-    "deps": [
-      "device/amlogic/common",
-      "hardware/amlogic/kernel-modules/mali-driver",
-      "hardware/amlogic/kernel-modules/media",
-      "hardware/amlogic/kernel-modules/optee",
-      "kernel/amlogic/linux-4.9"
-    ],
-    "fetchLFS": false,
-    "fetchSubmodules": false,
-    "leaveDotGit": false,
-    "path": "/nix/store/m2hsx785aw2pyr3x207xpc565sqqxvc0-android_device_amlogic_g12-common",
-    "rev": "fa91916f9f5b6cb6dfd1cda76fb3897a30e05358",
-    "sha256": "1g9h000p9s8rqry6mqy0h8xhy3cqwf9dzaxvfk7fgv4n4x5988mv",
-    "url": "https://github.com/LineageOS/android_device_amlogic_g12-common"
-  },
-  "device/amlogic/sepolicy": {
-    "date": "2023-10-18T13:13:21+01:00",
-    "deepClone": false,
-    "deps": [],
-    "fetchLFS": false,
-    "fetchSubmodules": false,
-    "leaveDotGit": false,
-    "path": "/nix/store/g62vg226xdi3ch8zjphajfi19jk9qx9h-android_device_amlogic_sepolicy",
-    "rev": "b0d0df16fd91d2c9ba2a52a8de0d6596f100823a",
-    "sha256": "1v64frrgzspkjijhvpyiswv7205f6dib9gck721vc28xjgc9a8vy",
-    "url": "https://github.com/LineageOS/android_device_amlogic_sepolicy"
-  },
-  "device/askey/deadpool": {
-    "date": "2023-10-27T21:11:27+00:00",
-    "deepClone": false,
-    "deps": [
-      "device/amlogic/g12-common",
-      "hardware/amlogic/kernel-modules/dhd-driver"
-    ],
-    "fetchLFS": false,
-    "fetchSubmodules": false,
-    "leaveDotGit": false,
-    "path": "/nix/store/d0q9an48msn26yy811an4j28h8hswljh-android_device_askey_deadpool",
-    "rev": "29db66dcd9c5dd07c67d75fdf242208da00ad4eb",
-    "sha256": "182x3srwdv3in956kh48s3gaa20mfirydbrlx762s01fpp5j2yj5",
-    "url": "https://github.com/LineageOS/android_device_askey_deadpool"
-  },
-  "device/askey/wade": {
-    "date": "2023-10-27T21:11:45+00:00",
-    "deepClone": false,
-    "deps": [
-      "device/amlogic/g12-common",
-      "hardware/amlogic/kernel-modules/dhd-driver"
-    ],
-    "fetchLFS": false,
-    "fetchSubmodules": false,
-    "leaveDotGit": false,
-    "path": "/nix/store/a6xn3zcs1zb2cshzkczdis2yavin2qaz-android_device_askey_wade",
-    "rev": "6f0f5c2b849439b93b515187b4d91c963fc93297",
-    "sha256": "0k12mxxkzsa9lrwyn79fvad7p51d7bz3n41r1sxfn8r52j8ps6kn",
-    "url": "https://github.com/LineageOS/android_device_askey_wade"
-  },
-  "device/asus/X00TD": {
-    "date": "2022-07-03T11:30:30+05:30",
-    "deepClone": false,
-    "deps": [
-      "device/asus/sdm660-common"
-    ],
-    "fetchLFS": false,
-    "fetchSubmodules": false,
-    "leaveDotGit": false,
-    "path": "/nix/store/g492j67y4ldl140yqa5mv7yxv2nv7jlm-android_device_asus_X00TD",
-    "rev": "d10e689192da7fce47b1deeef4e44aff6bbaf41a",
-    "sha256": "0n1cjc5vy4za2wjn15gm6qixjp17yd5j03l3klpsvc75j61713yv",
-    "url": "https://github.com/LineageOS/android_device_asus_X00TD"
-  },
-  "device/asus/Z01R": {
-    "date": "2023-04-18T21:40:01-06:00",
-    "deepClone": false,
-    "deps": [
-      "kernel/asus/sdm845"
-    ],
-    "fetchLFS": false,
-    "fetchSubmodules": false,
-    "leaveDotGit": false,
-    "path": "/nix/store/z3a616mcmf343w85c6zfw4mg5z6mrzii-android_device_asus_Z01R",
-    "rev": "bb54848921c56202931204d11b3b131588bad581",
-    "sha256": "0wx298bjj6lx2v77phx7vv685il01hzyfzkm6q52n4jag4bysppq",
-    "url": "https://github.com/LineageOS/android_device_asus_Z01R"
-  },
-  "device/asus/sake": {
-    "date": "2023-11-09T20:58:05+01:00",
-    "deepClone": false,
-    "deps": [
-      "kernel/asus/sm8350"
-    ],
-    "fetchLFS": false,
-    "fetchSubmodules": false,
-    "leaveDotGit": false,
-    "path": "/nix/store/akz4i9mwdrbffnzpjk6xwyprhc05sad5-android_device_asus_sake",
-    "rev": "b970086586e7edfbe43be5eb865b3495cc8c3f2c",
-    "sha256": "05d6f1kpzip0y27c1gm58f53ywx48bsxsgn5swz99zvis7qid7p5",
-    "url": "https://github.com/LineageOS/android_device_asus_sake"
-  },
-  "device/asus/sdm660-common": {
-    "date": "2023-04-13T21:27:55+05:30",
-    "deepClone": false,
-    "deps": [
-      "kernel/asus/sdm660"
-    ],
-    "fetchLFS": false,
-    "fetchSubmodules": false,
-    "leaveDotGit": false,
-    "path": "/nix/store/c2c8wqapmzchgd6ql602lxkigs8pxlg9-android_device_asus_sdm660-common",
-    "rev": "a26f8ef5be33101f8f8154aa6cd0c0ac271277fb",
-    "sha256": "0z0xxlwif0w0hci24d4vvwma73qyh9icz0l3gl7738j8mgmnaqsc",
-    "url": "https://github.com/LineageOS/android_device_asus_sdm660-common"
-  },
-  "device/bananapi/m5": {
-    "date": "2023-10-28T14:58:01-04:00",
-    "deepClone": false,
-    "deps": [
-      "device/amlogic/g12-common",
-      "hardware/amlogic/kernel-modules/rtk_btusb",
-      "hardware/amlogic/kernel-modules/rtl8822cs",
-      "hardware/realtek"
-    ],
-    "fetchLFS": false,
-    "fetchSubmodules": false,
-    "leaveDotGit": false,
-    "path": "/nix/store/lprh3cxa5b4gdfhbaxkz3ar6452rvsrf-android_device_bananapi_m5",
-    "rev": "5749af7eae0ea304131730d2c33f98cf15b50baa",
-    "sha256": "1s574g2bk1sm70sxdgixa1ap1mm3fcjglmzfiiy0azxa1jc787qp",
-    "url": "https://github.com/LineageOS/android_device_bananapi_m5"
-  },
-  "device/bq/bardock": {
-    "date": "2023-01-31T12:01:20+01:00",
-    "deepClone": false,
-    "deps": [
-      "device/bq/msm8953-common"
-    ],
-    "fetchLFS": false,
-    "fetchSubmodules": false,
-    "leaveDotGit": false,
-    "path": "/nix/store/cw4yg5rq86fbbzma6aygqdmn6wrqfr1k-android_device_bq_bardock",
-    "rev": "bb120929a35778033e79ddc9d75f6ff0600261c1",
-    "sha256": "0jmk6pm4d1n3i6wr7qjlmzl7vmczc7dapwzncjgb63wmn28wjn71",
-    "url": "https://github.com/LineageOS/android_device_bq_bardock"
-  },
-  "device/bq/bardockpro": {
-    "date": "2023-01-31T12:03:30+01:00",
-    "deepClone": false,
-    "deps": [
-      "device/bq/msm8953-common"
-    ],
-    "fetchLFS": false,
-    "fetchSubmodules": false,
-    "leaveDotGit": false,
-    "path": "/nix/store/vbwiywvw8ph952hn1avgxnc7ap4pv7vy-android_device_bq_bardockpro",
-    "rev": "0cce965c49152bd3b69d54c3570feac52b7ddf05",
-    "sha256": "1avrbbw0c7m3spq3qs58rwhnial4v6rp3vdnw8g4dv6kgxwja69y",
-    "url": "https://github.com/LineageOS/android_device_bq_bardockpro"
-  },
-  "device/bq/msm8953-common": {
-    "date": "2023-01-21T21:24:17+01:00",
-    "deepClone": false,
-    "deps": [
-      "kernel/bq/msm8953"
-    ],
-    "fetchLFS": false,
-    "fetchSubmodules": false,
-    "leaveDotGit": false,
-    "path": "/nix/store/qsj4343prcsd5xq69vic6l972kfrghp2-android_device_bq_msm8953-common",
-    "rev": "b81737f904cf1a1991b7a579a97758f2ba5b9906",
-    "sha256": "1q21ay1r1b1il320i1cvqqyinmdkmccykcvc6fhcsk8mjzaz5m8m",
-    "url": "https://github.com/LineageOS/android_device_bq_msm8953-common"
-  },
-  "device/essential/mata": {
-    "date": "2023-11-17T12:43:05+01:00",
-    "deepClone": false,
-    "deps": [
-      "hardware/sony/timekeep",
-      "kernel/essential/msm8998"
-    ],
-    "fetchLFS": false,
-    "fetchSubmodules": false,
-    "leaveDotGit": false,
-    "path": "/nix/store/jkix79n95j983sj3qavkc7pp3g7vmn1m-android_device_essential_mata",
-    "rev": "f8c5ecac466c230a68aa31f8ff749c12a8b902df",
-    "sha256": "09z0biwm9bc8yj86xyyxqwzpaa6ql74qy5ab838wjjazdp46skam",
-    "url": "https://github.com/LineageOS/android_device_essential_mata"
-  },
-  "device/fairphone/FP3": {
-    "date": "2023-10-15T15:32:35+02:00",
-    "deepClone": false,
-    "deps": [
-      "kernel/fairphone/sdm632"
-    ],
-    "fetchLFS": false,
-    "fetchSubmodules": false,
-    "leaveDotGit": false,
-    "path": "/nix/store/8p7g7f0qcqrsxjs7dfkwv7f65ml2g5fd-android_device_fairphone_FP3",
-    "rev": "896461639fd98874f503e4ff75e78038e9c47dd7",
-    "sha256": "0j8xp9rk9glbkcjdjiiph99nyhzsqapnms0lfjgmn67aldn8ghhy",
-    "url": "https://github.com/LineageOS/android_device_fairphone_FP3"
-  },
-  "device/fairphone/FP4": {
-    "date": "2023-10-25T03:17:32+03:00",
-=======
   "device/fairphone/FP4": {
     "date": "2023-11-05T12:39:57+02:00",
->>>>>>> 3a257cb6
     "deepClone": false,
     "deps": [
       "kernel/fairphone/sm7225"
@@ -248,244 +8,6 @@
     "fetchLFS": false,
     "fetchSubmodules": false,
     "leaveDotGit": false,
-<<<<<<< HEAD
-    "path": "/nix/store/kh1dagbf1lyrckp7m59mbhp0jsbbb752-android_device_fairphone_FP4",
-    "rev": "baae5fdc290d41e02adcf1ece76d98e74d1d0432",
-    "sha256": "0irvh0pyyhggpfldav42q1d0nvhzrbd6zfgcr2jn89y39sd8h51h",
-    "url": "https://github.com/LineageOS/android_device_fairphone_FP4"
-  },
-  "device/fxtec/pro1": {
-    "date": "2023-11-09T09:59:47+00:00",
-    "deepClone": false,
-    "deps": [
-      "kernel/fxtec/msm8998"
-    ],
-    "fetchLFS": false,
-    "fetchSubmodules": false,
-    "leaveDotGit": false,
-    "path": "/nix/store/fxp6s6474sdv1139jfq7g5j8i93dyax6-android_device_fxtec_pro1",
-    "rev": "d63426012d4ce90e372f66045bd834c3299fdb77",
-    "sha256": "1f493fzbjmpnirswx6wq3703yw9nxvaq4ddy9n459y2l0qvkndhm",
-    "url": "https://github.com/LineageOS/android_device_fxtec_pro1"
-  },
-  "device/fxtec/pro1x": {
-    "date": "2023-09-03T05:18:50+00:00",
-    "deepClone": false,
-    "deps": [
-      "kernel/fxtec/sm6115"
-    ],
-    "fetchLFS": false,
-    "fetchSubmodules": false,
-    "leaveDotGit": false,
-    "path": "/nix/store/86ghzzs96w3vx4cyf1rvjihpay58yapj-android_device_fxtec_pro1x",
-    "rev": "bd6ce856036ad1eb299194c7912c1998f1aa2a8e",
-    "sha256": "0hq4chx26rx42qnp9qqxa4f36m8mbvh9kg9wmz932h3znvagmckm",
-    "url": "https://github.com/LineageOS/android_device_fxtec_pro1x"
-  },
-  "device/google/barbet": {
-    "date": "2023-09-25T18:53:03+03:00",
-    "deepClone": false,
-    "deps": [
-      "device/google/redbull"
-    ],
-    "fetchLFS": false,
-    "fetchSubmodules": false,
-    "leaveDotGit": false,
-    "path": "/nix/store/fzqagqbkh1xxy19fip1lv7c5pzp79h9s-android_device_google_barbet",
-    "rev": "337220f96e8370ae7fed6b1f5f3ee3c876e3fcfa",
-    "sha256": "080sdc875bdpcp47jsbwrbmw3c6hcwly3sxrkzqai4y71l8bd5wg",
-    "url": "https://github.com/LineageOS/android_device_google_barbet"
-  },
-  "device/google/bluejay": {
-    "date": "2023-11-10T14:48:12+02:00",
-    "deepClone": false,
-    "deps": [
-      "device/google/gs101"
-    ],
-    "fetchLFS": false,
-    "fetchSubmodules": false,
-    "leaveDotGit": false,
-    "path": "/nix/store/m664f881clzb1wr8jqbn127xr9xafr16-android_device_google_bluejay",
-    "rev": "1155c594916d282ede59e75651e20c4374219abe",
-    "sha256": "1a8l63cqhyq9qzmkazkkprrj6k8yxc5pidjzk93prfhlnx44p4q9",
-    "url": "https://github.com/LineageOS/android_device_google_bluejay"
-  },
-  "device/google/blueline": {
-    "date": "2021-12-02T19:43:07+02:00",
-    "deepClone": false,
-    "deps": [
-      "device/google/crosshatch"
-    ],
-    "fetchLFS": false,
-    "fetchSubmodules": false,
-    "leaveDotGit": false,
-    "path": "/nix/store/l94s8jvy196k1fwpnyg97mv3ncrl3shh-android_device_google_blueline",
-    "rev": "40bffd6293c1d33acf397fd338b7f04c4d13b156",
-    "sha256": "14f3g8l9bhsiv91svvqcd6y38l52d6p6pb55y79s3kn719pjmq99",
-    "url": "https://github.com/LineageOS/android_device_google_blueline"
-  },
-  "device/google/bonito": {
-    "date": "2023-07-30T22:12:41-04:00",
-    "deepClone": false,
-    "deps": [
-      "kernel/google/msm-4.9",
-      "packages/apps/ElmyraService"
-    ],
-    "fetchLFS": false,
-    "fetchSubmodules": false,
-    "leaveDotGit": false,
-    "path": "/nix/store/5aqf3q29f5jh3yj6z9xvkf57k176jinb-android_device_google_bonito",
-    "rev": "d9bd9565b6f514e9df5b35df6b0dd464d18ad36f",
-    "sha256": "1vli856vhl91hrvxsgb5vsib4qx4c1c9hyclca4mj6w72alryzzv",
-    "url": "https://github.com/LineageOS/android_device_google_bonito"
-  },
-  "device/google/bramble": {
-    "date": "2023-09-25T18:53:04+03:00",
-    "deepClone": false,
-    "deps": [
-      "device/google/redbull"
-    ],
-    "fetchLFS": false,
-    "fetchSubmodules": false,
-    "leaveDotGit": false,
-    "path": "/nix/store/0y64jqmi9p5lgb4lbgk7l1m8mrdf23is-android_device_google_bramble",
-    "rev": "8f5d5875874466355b789a4f743b3e1f25585084",
-    "sha256": "04hbh052zg2la1ixs96nvq2q3bnwh22bnjh9lkp1ywx4x32dsnpr",
-    "url": "https://github.com/LineageOS/android_device_google_bramble"
-  },
-  "device/google/cheetah": {
-    "date": "2022-10-16T20:31:52+03:00",
-    "deepClone": false,
-    "deps": [
-      "device/google/pantah"
-    ],
-    "fetchLFS": false,
-    "fetchSubmodules": false,
-    "leaveDotGit": false,
-    "path": "/nix/store/zpzq6p9yqy369mcgjxi850k6p129mmzc-android_device_google_cheetah",
-    "rev": "85cc49918114bbf10ab4741649dec46252da49d1",
-    "sha256": "1004y0bk10my5149kagyy3ji0xzhp8yndjlz6pjhzlrqpb6sqk3d",
-    "url": "https://github.com/LineageOS/android_device_google_cheetah"
-  },
-  "device/google/coral": {
-    "date": "2023-07-07T15:58:28+03:00",
-    "deepClone": false,
-    "deps": [
-      "kernel/google/msm-4.14",
-      "packages/apps/ElmyraService"
-    ],
-    "fetchLFS": false,
-    "fetchSubmodules": false,
-    "leaveDotGit": false,
-    "path": "/nix/store/15l1zskf8m1spy467c2wq5hxszv5rkic-android_device_google_coral",
-    "rev": "23ca3ebe038826fdc12a9fd3fd1eb274bcb5ffc0",
-    "sha256": "1cjzm9r4bkxaw86av27cqa3c44nc67j3dl1hx6l8207dq8rsz8km",
-    "url": "https://github.com/LineageOS/android_device_google_coral"
-  },
-  "device/google/crosshatch": {
-    "date": "2023-07-30T19:10:39-05:00",
-    "deepClone": false,
-    "deps": [
-      "kernel/google/msm-4.9",
-      "packages/apps/ElmyraService"
-    ],
-    "fetchLFS": false,
-    "fetchSubmodules": false,
-    "leaveDotGit": false,
-    "path": "/nix/store/8fijpswg1hqsayrjww6wb783h5s3fp2d-android_device_google_crosshatch",
-    "rev": "85f12da314decd29ed4597882a274d5f9960eee9",
-    "sha256": "02h6ar0ps3b1l9qb3l3wvl68hbk52spxgck8kchlq5jmdlb6rm7g",
-    "url": "https://github.com/LineageOS/android_device_google_crosshatch"
-  },
-  "device/google/flame": {
-    "date": "2021-11-28T23:01:02+02:00",
-    "deepClone": false,
-    "deps": [
-      "device/google/coral"
-    ],
-    "fetchLFS": false,
-    "fetchSubmodules": false,
-    "leaveDotGit": false,
-    "path": "/nix/store/ig9l769llxzwa4p38bcaas62mz18p74p-android_device_google_flame",
-    "rev": "3f0cf2898324099794b7d316f02eda3883a409f3",
-    "sha256": "1qs604y18lk0ra4jj3rf3fwn1nxckazwviljsq6w4wiikibpfmir",
-    "url": "https://github.com/LineageOS/android_device_google_flame"
-  },
-  "device/google/gs101": {
-    "date": "2023-10-10T22:22:16-05:00",
-    "deepClone": false,
-    "deps": [
-      "kernel/google/gs201/private/gs-google"
-    ],
-    "fetchLFS": false,
-    "fetchSubmodules": false,
-    "leaveDotGit": false,
-    "path": "/nix/store/4izbx42wmvvzip5hcdal2iahaha7y3g4-android_device_google_gs101",
-    "rev": "97f25ec1e450cfe5f9d3deee55aa9464646f6413",
-    "sha256": "0bhzfdzaclfl8plplyxbih2jrlxb277ci40jw5c278h4wpn2vk9m",
-    "url": "https://github.com/LineageOS/android_device_google_gs101"
-  },
-  "device/google/gs201": {
-    "date": "2023-10-10T23:04:44-05:00",
-    "deepClone": false,
-    "deps": [
-      "device/google/gs101",
-      "kernel/google/gs201/private/gs-google"
-    ],
-    "fetchLFS": false,
-    "fetchSubmodules": false,
-    "leaveDotGit": false,
-    "path": "/nix/store/hcc76kvjy375cjcnh65id3k5dhgmva1l-android_device_google_gs201",
-    "rev": "c1ead59a4f9d4a41144d9b0965310198faaba856",
-    "sha256": "19kirp67wr7d47s43hc1riq7xllbnn32ni5qjxgz3m7jh17cy09z",
-    "url": "https://github.com/LineageOS/android_device_google_gs201"
-  },
-  "device/google/lynx": {
-    "date": "2023-11-10T14:54:17+02:00",
-    "deepClone": false,
-    "deps": [
-      "device/google/gs201"
-    ],
-    "fetchLFS": false,
-    "fetchSubmodules": false,
-    "leaveDotGit": false,
-    "path": "/nix/store/gamksd898mfkr45hyqmnx3y8v94vw4gr-android_device_google_lynx",
-    "rev": "39ae50385d275d8e73ed6b5e4a11f35356ed07cb",
-    "sha256": "13070zfs8z8yrmglfbl6b3q9dpyzvyasvjg9qdqipkw45qlv17w4",
-    "url": "https://github.com/LineageOS/android_device_google_lynx"
-  },
-  "device/google/marlin": {
-    "date": "2023-10-22T19:29:56+00:00",
-    "deepClone": false,
-    "deps": [
-      "hardware/sony/timekeep",
-      "kernel/google/marlin"
-    ],
-    "fetchLFS": false,
-    "fetchSubmodules": false,
-    "leaveDotGit": false,
-    "path": "/nix/store/250nbj8xrbwqkfn0j6b2xv7fyk0gfcca-android_device_google_marlin",
-    "rev": "5d7c312946f3d7fb084c968d1489e5b7f9cbfb74",
-    "sha256": "0q37jcngy8p01cyic7z9dzw9b0n0yc40x4k68x8wv8aijf12gm9h",
-    "url": "https://github.com/LineageOS/android_device_google_marlin"
-  },
-  "device/google/muskie": {
-    "date": "2023-03-17T21:39:21+02:00",
-    "deepClone": false,
-    "deps": [
-      "device/google/wahoo"
-    ],
-    "fetchLFS": false,
-    "fetchSubmodules": false,
-    "leaveDotGit": false,
-    "path": "/nix/store/w0yyqa6aj729h7v3bg30l722vxkndqcc-android_device_google_muskie",
-    "rev": "f7c6581ce8a053232069c7c26e945854bef2cb0f",
-    "sha256": "1dq5y3hdiavx8cfgqyj82ba8w6dpckgnjbdqd4w73wbi972dxd4y",
-    "url": "https://github.com/LineageOS/android_device_google_muskie"
-  },
-  "device/google/oriole": {
-    "date": "2022-01-15T18:51:53+02:00",
-=======
     "path": "/nix/store/whm1grkk7aqhhrirxi4cm2a3mx4cp7zp-android_device_fairphone_FP4",
     "rev": "f0c0027b1a43907684f33ceaf59e0bfcdba52f04",
     "sha256": "1s431g27k0p6h5x52f524q8lmikbvdbpnc7hqr835zqknhp6b32b",
@@ -493,7 +15,6 @@
   },
   "device/google/sunfish": {
     "date": "2023-11-14T20:30:03-06:00",
->>>>>>> 3a257cb6
     "deepClone": false,
     "deps": [
       "kernel/google/msm-4.14"
@@ -506,13 +27,8 @@
     "sha256": "0bakl6n38x1j9ar1z5wfkskm2nhdzb7xsdsw3ma1pdbn33l19z65",
     "url": "https://github.com/LineageOS/android_device_google_sunfish"
   },
-<<<<<<< HEAD
-  "device/google/pantah": {
-    "date": "2023-11-10T14:49:06+02:00",
-=======
   "device/oneplus/cheeseburger": {
     "date": "2023-04-17T20:08:17+02:00",
->>>>>>> 3a257cb6
     "deepClone": false,
     "deps": [
       "device/oneplus/msm8998-common"
@@ -520,17 +36,10 @@
     "fetchLFS": false,
     "fetchSubmodules": false,
     "leaveDotGit": false,
-<<<<<<< HEAD
-    "path": "/nix/store/5nb6dckwpspsfdz8y2psjr4hs9h9xjdb-android_device_google_pantah",
-    "rev": "17c9b0a820679fddd87dc5da4a3196db28b227ba",
-    "sha256": "0nnn0scq77d7s0ss24xhx5qyvf4clpkp3597yql1k7zlgs6640h8",
-    "url": "https://github.com/LineageOS/android_device_google_pantah"
-=======
     "path": "/nix/store/7zyvlvdkxv8p70lnhv8kbg2m4a17qb30-android_device_oneplus_cheeseburger",
     "rev": "093e9c7fa2e974092730b34b6390d32a2a124465",
     "sha256": "0fl6a72i2rs256b4izqxqs2c82l8ivcw1q8k06ykgaz7ja1v3c1z",
     "url": "https://github.com/LineageOS/android_device_oneplus_cheeseburger"
->>>>>>> 3a257cb6
   },
   "device/oneplus/msm8998-common": {
     "date": "2023-09-27T16:08:18+02:00",
@@ -559,27 +68,13 @@
     "sha256": "08d2svm2n8jrbr2qyr44ibrjsciiqr9q6dqipizwzji8rxmn8i3n",
     "url": "https://github.com/LineageOS/android_hardware_oneplus"
   },
-<<<<<<< HEAD
-  "device/google/raviole": {
-    "date": "2023-11-10T14:48:04+02:00",
-=======
   "kernel/fairphone/sm7225": {
     "date": "2024-02-10T21:02:22+02:00",
->>>>>>> 3a257cb6
     "deepClone": false,
     "deps": [],
     "fetchLFS": false,
     "fetchSubmodules": false,
     "leaveDotGit": false,
-<<<<<<< HEAD
-    "path": "/nix/store/sjjcny6nv8zqlwn6zy69wqnml0zvacmf-android_device_google_raviole",
-    "rev": "6e2a58d6d6546ce828a6d80e7e1e02a191f0c7b3",
-    "sha256": "1jh808k48ngm4vwrk8hfi3ha33zg74sjwjygdrlr0yij2z9jrkxa",
-    "url": "https://github.com/LineageOS/android_device_google_raviole"
-  },
-  "device/google/redbull": {
-    "date": "2023-10-10T20:56:38-05:00",
-=======
     "path": "/nix/store/i96xfr9rfrwq8svlaxgccpzpvsc4ac5f-android_kernel_fairphone_sm7225",
     "rev": "a0b7cea1804c1b3153eb682ebdc942e165c400bf",
     "sha256": "0ywlh131ps31cxmww457xbm5244pddk8am2imz0p5i4am60zpia2",
@@ -587,23 +82,15 @@
   },
   "kernel/google/msm-4.14": {
     "date": "2024-01-15T16:04:43+02:00",
->>>>>>> 3a257cb6
     "deepClone": false,
     "deps": [],
     "fetchLFS": false,
     "fetchSubmodules": false,
     "leaveDotGit": false,
-<<<<<<< HEAD
-    "path": "/nix/store/1gv0fvs25l83l7imklkldff5nkq88l61-android_device_google_redbull",
-    "rev": "11d02056c8b67ddd52e2e4ec0c7e74a80ce8afe7",
-    "sha256": "1hlnqcsmb7mr74mgc4k9mn06wc5g56r83zvq5xhlvgvyhppnvj5b",
-    "url": "https://github.com/LineageOS/android_device_google_redbull"
-=======
     "path": "/nix/store/qggfx3ri9g7aavjki467scmpqxfl6ai4-android_kernel_google_msm-4.14",
     "rev": "fe61ffb52659964bfcf6784a38c2b876505aab60",
     "sha256": "1mzn9b4c9wf6crwsk05ar9vlp70zrbfw919vmxc3fbywx9irv9f2",
     "url": "https://github.com/LineageOS/android_kernel_google_msm-4.14"
->>>>>>> 3a257cb6
   },
   "kernel/oneplus/msm8998": {
     "date": "2023-11-02T12:53:46+01:00",
@@ -612,4621 +99,9 @@
     "fetchLFS": false,
     "fetchSubmodules": false,
     "leaveDotGit": false,
-<<<<<<< HEAD
-    "path": "/nix/store/0p4w5pf87n21qb272lcbqbrilbk6s3zi-android_device_google_redfin",
-    "rev": "5fb5eacf643f06e27b48c98223d1e1fe258df1c7",
-    "sha256": "196hfsa4dr2knh7al1lr5pg3pdr161bzsx5nvlknhli8swgm32xl",
-    "url": "https://github.com/LineageOS/android_device_google_redfin"
-  },
-  "device/google/sailfish": {
-    "date": "2022-02-21T14:33:30-05:00",
-    "deepClone": false,
-    "deps": [
-      "device/google/marlin"
-    ],
-    "fetchLFS": false,
-    "fetchSubmodules": false,
-    "leaveDotGit": false,
-    "path": "/nix/store/aqaafvcmwy9qgpq09fxqpw9dqza0g0ip-android_device_google_sailfish",
-    "rev": "2e571c40d5c4e480e56fe90501e792c4f5d81db3",
-    "sha256": "1zha2p0iwjid3cmzqklgjxqxhji4wj4d0gldl4qrrsca1dski8l2",
-    "url": "https://github.com/LineageOS/android_device_google_sailfish"
-  },
-  "device/google/sargo": {
-    "date": "2021-11-28T23:02:21+02:00",
-    "deepClone": false,
-    "deps": [
-      "device/google/bonito"
-    ],
-    "fetchLFS": false,
-    "fetchSubmodules": false,
-    "leaveDotGit": false,
-    "path": "/nix/store/rv71jq32gz966xlhcd3wld31jghbvfm2-android_device_google_sargo",
-    "rev": "778f11fc241e4f78c64b3a19e82f109a6d8528be",
-    "sha256": "0np37krrgwqdwajqxks0b11mqvpg8wyc7scm90wycas76ywb7nz3",
-    "url": "https://github.com/LineageOS/android_device_google_sargo"
-  },
-  "device/google/sunfish": {
-    "date": "2023-11-14T20:30:03-06:00",
-    "deepClone": false,
-    "deps": [
-      "kernel/google/msm-4.14"
-    ],
-    "fetchLFS": false,
-    "fetchSubmodules": false,
-    "leaveDotGit": false,
-    "path": "/nix/store/0sy44ixvbkhsgkb4m2b1spbal2kzxc1m-android_device_google_sunfish",
-    "rev": "4803ed4cce50dbb4b54186109300ed9a5a5846dc",
-    "sha256": "0bakl6n38x1j9ar1z5wfkskm2nhdzb7xsdsw3ma1pdbn33l19z65",
-    "url": "https://github.com/LineageOS/android_device_google_sunfish"
-  },
-  "device/google/taimen": {
-    "date": "2023-03-17T21:38:28+02:00",
-    "deepClone": false,
-    "deps": [
-      "device/google/wahoo"
-    ],
-    "fetchLFS": false,
-    "fetchSubmodules": false,
-    "leaveDotGit": false,
-    "path": "/nix/store/mn3j4qra1yp78s9ckgdgpcfiw906a4x3-android_device_google_taimen",
-    "rev": "00140e8a3bd990502095b7b67b7b28663e31f34f",
-    "sha256": "1ny2g0z38yymh10bqv9mzkv13nc8qr6h9lqf86ijjlz9i3k95sdc",
-    "url": "https://github.com/LineageOS/android_device_google_taimen"
-  },
-  "device/google/tangorpro": {
-    "date": "2023-11-11T16:45:27+00:00",
-    "deepClone": false,
-    "deps": [
-      "device/google/gs201"
-    ],
-    "fetchLFS": false,
-    "fetchSubmodules": false,
-    "leaveDotGit": false,
-    "path": "/nix/store/xkhkm7f1ajmhd0mjk524c5dwlj0gpr5f-android_device_google_tangorpro",
-    "rev": "1bd7ae84bab30f775f7a27328823d01d6e6e37ab",
-    "sha256": "16xrxfasywl4c4rgix7fbnl852rrxwhscia7mhllmcac86vrilvg",
-    "url": "https://github.com/LineageOS/android_device_google_tangorpro"
-  },
-  "device/google/wahoo": {
-    "date": "2023-06-14T19:42:15+02:00",
-    "deepClone": false,
-    "deps": [
-      "kernel/google/wahoo",
-      "packages/apps/ElmyraService"
-    ],
-    "fetchLFS": false,
-    "fetchSubmodules": false,
-    "leaveDotGit": false,
-    "path": "/nix/store/f03qlqh2aa0dlr0089zyydv0b8360n9n-android_device_google_wahoo",
-    "rev": "77877c9af56d9162223c7c1e15758feb8769a6da",
-    "sha256": "0fy9l1lb3gba19i0h2bfm739sil3l2x77swyxgqpnb7isyvwnag2",
-    "url": "https://github.com/LineageOS/android_device_google_wahoo"
-  },
-  "device/google/walleye": {
-    "date": "2022-03-05T21:32:53+01:00",
-    "deepClone": false,
-    "deps": [
-      "device/google/muskie"
-    ],
-    "fetchLFS": false,
-    "fetchSubmodules": false,
-    "leaveDotGit": false,
-    "path": "/nix/store/b8zb613rfi443nb6cw8id3mw8f3vbbrv-android_device_google_walleye",
-    "rev": "49b31721a2208356b7e34540f75b689b4258c3fc",
-    "sha256": "128f9s3mcxnfayrlsql7v4fpphlgp4jrxlkz82yslfr2wpx7v295",
-    "url": "https://github.com/LineageOS/android_device_google_walleye"
-  },
-  "device/hardkernel/odroidc4": {
-    "date": "2023-10-25T15:50:49+01:00",
-    "deepClone": false,
-    "deps": [
-      "device/amlogic/g12-common"
-    ],
-    "fetchLFS": false,
-    "fetchSubmodules": false,
-    "leaveDotGit": false,
-    "path": "/nix/store/wk55xakzp5p07fvp41hbyx46xpr0ds0d-android_device_hardkernel_odroidc4",
-    "rev": "942e8e9dfb003f3c4ff15168cfa25c998719f696",
-    "sha256": "1p7g8cax8wrzqhimnyxjqcclnv5qd1v7yqrzpbfxqks4vxhy93d7",
-    "url": "https://github.com/LineageOS/android_device_hardkernel_odroidc4"
-  },
-  "device/lenovo/heart": {
-    "date": "2023-03-27T08:45:11-06:00",
-    "deepClone": false,
-    "deps": [
-      "device/lenovo/sm8150-common"
-    ],
-    "fetchLFS": false,
-    "fetchSubmodules": false,
-    "leaveDotGit": false,
-    "path": "/nix/store/rmb4dsn5aba3xfd9973l89kk7d18a37l-android_device_lenovo_heart",
-    "rev": "5008f23f6a36ba6b90eb231c58a0d3e48990b0fd",
-    "sha256": "1d91qpdga4rx0fj3inxvqp80vr34dwz0p1ji0f9hvkp3hfrjxix7",
-    "url": "https://github.com/LineageOS/android_device_lenovo_heart"
-  },
-  "device/lenovo/sm8150-common": {
-    "date": "2023-04-23T07:49:29-06:00",
-    "deepClone": false,
-    "deps": [
-      "kernel/lenovo/sm8150"
-    ],
-    "fetchLFS": false,
-    "fetchSubmodules": false,
-    "leaveDotGit": false,
-    "path": "/nix/store/lpa7iaspsagr17jrch0lqn1wmby5pi4c-android_device_lenovo_sm8150-common",
-    "rev": "bffc3cee1f0f2306963ed56329d1546474ec833c",
-    "sha256": "0knj3xzf8z5lxhjqbgpmrc48lwjcxjd16arwirfcsnis9jgbj7hq",
-    "url": "https://github.com/LineageOS/android_device_lenovo_sm8150-common"
-  },
-  "device/lenovo/zippo": {
-    "date": "2023-03-27T09:10:37-06:00",
-    "deepClone": false,
-    "deps": [
-      "device/lenovo/sm8150-common"
-    ],
-    "fetchLFS": false,
-    "fetchSubmodules": false,
-    "leaveDotGit": false,
-    "path": "/nix/store/wfknlfnhlgjaqwv4qkgd2wcw1xwfw1i8-android_device_lenovo_zippo",
-    "rev": "86784e0dd8c5b5696ca761738b438663f238a81b",
-    "sha256": "10ayrv7svhfj95ac3i5cwcjn8hgjk63w84h5i78mjm26hmnj2zlm",
-    "url": "https://github.com/LineageOS/android_device_lenovo_zippo"
-  },
-  "device/lge/g5-common": {
-    "date": "2023-08-20T13:31:13-04:00",
-    "deepClone": false,
-    "deps": [
-      "device/lge/msm8996-common"
-    ],
-    "fetchLFS": false,
-    "fetchSubmodules": false,
-    "leaveDotGit": false,
-    "path": "/nix/store/ga1ms9cz1axjnzpvzq0k46dmffc56yln-android_device_lge_g5-common",
-    "rev": "a4c5b9de5544c49c8cb0b411f0e69d713e0d2366",
-    "sha256": "1n0rk24f6mn0rf5975qgy7hhh5mbjxnwhh3xn2mdw3l13vk36973",
-    "url": "https://github.com/LineageOS/android_device_lge_g5-common"
-  },
-  "device/lge/g6-common": {
-    "date": "2023-06-17T15:27:00-04:00",
-    "deepClone": false,
-    "deps": [
-      "device/lge/msm8996-common"
-    ],
-    "fetchLFS": false,
-    "fetchSubmodules": false,
-    "leaveDotGit": false,
-    "path": "/nix/store/5i9qm0xs6vndy01kxa6m9kcyw8rbiyvd-android_device_lge_g6-common",
-    "rev": "892c4e0fa1a257a17009beec91e9ac5575641eb2",
-    "sha256": "0x359kdaxwgh14219qad1sag3bqibhjhgalrgp9g6hw7gixc8jl2",
-    "url": "https://github.com/LineageOS/android_device_lge_g6-common"
-  },
-  "device/lge/h830": {
-    "date": "2023-08-20T15:54:00-04:00",
-    "deepClone": false,
-    "deps": [
-      "device/lge/g5-common"
-    ],
-    "fetchLFS": false,
-    "fetchSubmodules": false,
-    "leaveDotGit": false,
-    "path": "/nix/store/vghw84almsf72vfaf9rm4kck37ddhcrn-android_device_lge_h830",
-    "rev": "f6ceba9e175b58929422e695b68cd912d5a2171b",
-    "sha256": "0myj953hsjhn515y0i48skbl859nb2z9dnaazdc18vg3nj1lkg58",
-    "url": "https://github.com/LineageOS/android_device_lge_h830"
-  },
-  "device/lge/h850": {
-    "date": "2023-08-20T13:32:56-04:00",
-    "deepClone": false,
-    "deps": [
-      "device/lge/g5-common"
-    ],
-    "fetchLFS": false,
-    "fetchSubmodules": false,
-    "leaveDotGit": false,
-    "path": "/nix/store/fx3n59adkw7mq2a1q0icz5i1ibmjsfnq-android_device_lge_h850",
-    "rev": "f27f894330e7a7dbff7399c8e96cd228559dbec2",
-    "sha256": "0s5qyyz7xb004m5b01hz03r7744sqjz17b3dwbq13d7vlbk4z1j2",
-    "url": "https://github.com/LineageOS/android_device_lge_h850"
-  },
-  "device/lge/h870": {
-    "date": "2023-05-11T23:51:48+02:00",
-    "deepClone": false,
-    "deps": [
-      "device/lge/g6-common"
-    ],
-    "fetchLFS": false,
-    "fetchSubmodules": false,
-    "leaveDotGit": false,
-    "path": "/nix/store/6ci6gnj2l7d5ipj4ddqqa999jg4clh4j-android_device_lge_h870",
-    "rev": "10f2728250e469c589af2c813d9af4104aaaa774",
-    "sha256": "1m6dxmb0ilrljad0gy5vsfafkkxjpprp70achnzwdp1wqzfvx20r",
-    "url": "https://github.com/LineageOS/android_device_lge_h870"
-  },
-  "device/lge/h872": {
-    "date": "2023-05-11T23:52:10+02:00",
-    "deepClone": false,
-    "deps": [
-      "device/lge/g6-common"
-    ],
-    "fetchLFS": false,
-    "fetchSubmodules": false,
-    "leaveDotGit": false,
-    "path": "/nix/store/q2s76w3hgcjv1ib8s7wx39v82270qic6-android_device_lge_h872",
-    "rev": "87a3a6ffe50b146a6d493386a78f7c5f57770770",
-    "sha256": "1ayslldm8gvd7bl06qjzw931mxhicq9abp177rgrsg4y11gjc39d",
-    "url": "https://github.com/LineageOS/android_device_lge_h872"
-  },
-  "device/lge/h910": {
-    "date": "2023-08-20T15:54:57-04:00",
-    "deepClone": false,
-    "deps": [
-      "device/lge/v20-common"
-    ],
-    "fetchLFS": false,
-    "fetchSubmodules": false,
-    "leaveDotGit": false,
-    "path": "/nix/store/kdrvl6b7ad4idkfais49rlm9f6pk7dwb-android_device_lge_h910",
-    "rev": "c4829a3601581beb6c4e6690689f3e45746e667f",
-    "sha256": "0a93rff91n2755rp6g64qgajzwxbqkzs9rp0bflq9kvgrpbyzxlk",
-    "url": "https://github.com/LineageOS/android_device_lge_h910"
-  },
-  "device/lge/h918": {
-    "date": "2023-08-20T20:00:31+00:00",
-    "deepClone": false,
-    "deps": [
-      "device/lge/v20-common"
-    ],
-    "fetchLFS": false,
-    "fetchSubmodules": false,
-    "leaveDotGit": false,
-    "path": "/nix/store/pyb56q965pqiian116nr03m5nrhaga20-android_device_lge_h918",
-    "rev": "4e6056d4777a328dbd8a8694fee0d2058996284e",
-    "sha256": "0227hqcs9mpsy9ym3bzr3325w15smkfh099dlc3f5jawjayc7dvd",
-    "url": "https://github.com/LineageOS/android_device_lge_h918"
-  },
-  "device/lge/h932": {
-    "date": "2023-07-20T13:05:45-07:00",
-    "deepClone": false,
-    "deps": [
-      "device/lge/joan-common"
-    ],
-    "fetchLFS": false,
-    "fetchSubmodules": false,
-    "leaveDotGit": false,
-    "path": "/nix/store/59xirn725y0c3dwkf4nvn0q3vg37hnid-android_device_lge_h932",
-    "rev": "48a687af407ba4c53311df0ec4d2234fa6f99b0a",
-    "sha256": "0pp6v8hp600mhg466rw8zkmxirspcxmvzpd4hfyzzlw8b2ajpq9a",
-    "url": "https://github.com/LineageOS/android_device_lge_h932"
-  },
-  "device/lge/h990": {
-    "date": "2023-08-20T13:36:12-04:00",
-    "deepClone": false,
-    "deps": [
-      "device/lge/v20-common"
-    ],
-    "fetchLFS": false,
-    "fetchSubmodules": false,
-    "leaveDotGit": false,
-    "path": "/nix/store/5zilp6w7191iw94rk0n1xm83nf13spqr-android_device_lge_h990",
-    "rev": "35716335d771ce78de750d6b0d8e408a8fe751f4",
-    "sha256": "09fnpxcva2bxwsgjf0pyxsd0f8fsqzasql3863db5d6a2qbwd69n",
-    "url": "https://github.com/LineageOS/android_device_lge_h990"
-  },
-  "device/lge/joan": {
-    "date": "2023-07-20T13:04:43-07:00",
-    "deepClone": false,
-    "deps": [
-      "device/lge/joan-common"
-    ],
-    "fetchLFS": false,
-    "fetchSubmodules": false,
-    "leaveDotGit": false,
-    "path": "/nix/store/m7dr35ls7chzpqz2rgg46k87b4prbi8j-android_device_lge_joan",
-    "rev": "4c5b1d56f2b10b7b8959dcd3d133a0bcc8b4c8e3",
-    "sha256": "0vicnrh2c90rpxfl42z0bll2kbg0shdl7rrypi7765fak1qh3prq",
-    "url": "https://github.com/LineageOS/android_device_lge_joan"
-  },
-  "device/lge/joan-common": {
-    "date": "2023-09-12T18:00:35-07:00",
-    "deepClone": false,
-    "deps": [
-      "kernel/lge/msm8998",
-      "hardware/lge",
-      "hardware/sony/timekeep"
-    ],
-    "fetchLFS": false,
-    "fetchSubmodules": false,
-    "leaveDotGit": false,
-    "path": "/nix/store/vj5lpmnafl7v6rc110n4xhp9y44x11am-android_device_lge_joan-common",
-    "rev": "4f3d18d9b6fcb7bdd9ec552fabb9053dae43abf8",
-    "sha256": "1zj78nn9961m5avhs8205slwihnagamlkh6fdrqhkplk152h9l2v",
-    "url": "https://github.com/LineageOS/android_device_lge_joan-common"
-  },
-  "device/lge/ls997": {
-    "date": "2023-08-20T15:55:56-04:00",
-    "deepClone": false,
-    "deps": [
-      "device/lge/v20-common"
-    ],
-    "fetchLFS": false,
-    "fetchSubmodules": false,
-    "leaveDotGit": false,
-    "path": "/nix/store/lz95m1lqmg3df9y06za0319kz0gzfkbz-android_device_lge_ls997",
-    "rev": "cd089d1e345a4a89b5ac21fd76e904c1cd496b9f",
-    "sha256": "0rhpggvsgd92f9hcad7s8ly3fh1gwwrd7gcg3fbz1sf4h9ilmpv0",
-    "url": "https://github.com/LineageOS/android_device_lge_ls997"
-  },
-  "device/lge/msm8996-common": {
-    "date": "2023-11-08T15:14:34-05:00",
-    "deepClone": false,
-    "deps": [
-      "hardware/lge",
-      "kernel/lge/msm8996",
-      "hardware/sony/timekeep"
-    ],
-    "fetchLFS": false,
-    "fetchSubmodules": false,
-    "leaveDotGit": false,
-    "path": "/nix/store/mfy1zlcidb6qg73gfy3byx1hxpdsydpj-android_device_lge_msm8996-common",
-    "rev": "6033143ecee41b180c3caf2df70de03308a85807",
-    "sha256": "1hc7rphkmq2szkhiqnn8vl6ysa8k57vr7802ibd9f7hzmpm3xzfl",
-    "url": "https://github.com/LineageOS/android_device_lge_msm8996-common"
-  },
-  "device/lge/rs988": {
-    "date": "2023-08-20T15:56:23-04:00",
-    "deepClone": false,
-    "deps": [
-      "device/lge/g5-common"
-    ],
-    "fetchLFS": false,
-    "fetchSubmodules": false,
-    "leaveDotGit": false,
-    "path": "/nix/store/dc61rdqmyipjryx2548a5ymi09flhb2f-android_device_lge_rs988",
-    "rev": "567b24740f853cafc9c7975136e7689eacb9a154",
-    "sha256": "1gvmxyz0lvbh6f6mf80q5vjdby33z0814raayqb93cg05janah9p",
-    "url": "https://github.com/LineageOS/android_device_lge_rs988"
-  },
-  "device/lge/us996": {
-    "date": "2023-08-20T15:57:05-04:00",
-    "deepClone": false,
-    "deps": [
-      "device/lge/v20-common"
-    ],
-    "fetchLFS": false,
-    "fetchSubmodules": false,
-    "leaveDotGit": false,
-    "path": "/nix/store/087i3qyviv0qyfph7qqmbfg8mazkvjxj-android_device_lge_us996",
-    "rev": "42e44cd18c930280b421b972ca74beb8ea7f3cc1",
-    "sha256": "1p8b89bm2jf6wsp8i2fbs3lw9690r4934h46fn07ld73w6v0xvr6",
-    "url": "https://github.com/LineageOS/android_device_lge_us996"
-  },
-  "device/lge/us996d": {
-    "date": "2023-08-20T15:57:52-04:00",
-    "deepClone": false,
-    "deps": [
-      "device/lge/v20-common"
-    ],
-    "fetchLFS": false,
-    "fetchSubmodules": false,
-    "leaveDotGit": false,
-    "path": "/nix/store/y9qdbix0rzjiqrvikb2m73njki07f8cf-android_device_lge_us996d",
-    "rev": "2c556c74bc14c6476e333d8d004b0f5e0cd75619",
-    "sha256": "1gh4mlwf4xs11d6xnrm4ld63f7avmsa5jrxkzfckjn8nqa05pbjp",
-    "url": "https://github.com/LineageOS/android_device_lge_us996d"
-  },
-  "device/lge/us997": {
-    "date": "2023-05-11T23:54:52+02:00",
-    "deepClone": false,
-    "deps": [
-      "device/lge/g6-common"
-    ],
-    "fetchLFS": false,
-    "fetchSubmodules": false,
-    "leaveDotGit": false,
-    "path": "/nix/store/020ijgfb0j8pzm2hi5cyw3ff27fh6flx-android_device_lge_us997",
-    "rev": "deed2e1c78329e1c51ac678cab6c9459f54a2da3",
-    "sha256": "1l6jdsbygg8khxk4il4x5gab5d740vadji1qq98knyaq37pdascy",
-    "url": "https://github.com/LineageOS/android_device_lge_us997"
-  },
-  "device/lge/v20-common": {
-    "date": "2023-08-20T13:30:28-04:00",
-    "deepClone": false,
-    "deps": [
-      "device/lge/msm8996-common"
-    ],
-    "fetchLFS": false,
-    "fetchSubmodules": false,
-    "leaveDotGit": false,
-    "path": "/nix/store/b7224byj6fz0n6zyfz47lapf9p9ffdpv-android_device_lge_v20-common",
-    "rev": "346e651763e6a6c7bded8948e584794d4ccd30ea",
-    "sha256": "1mi112h4s4zwz8lyj1radx6if7m5kzq9cmcjk2pc7fi6znbsg234",
-    "url": "https://github.com/LineageOS/android_device_lge_v20-common"
-  },
-  "device/lge/vs995": {
-    "date": "2023-08-20T15:59:20-04:00",
-    "deepClone": false,
-    "deps": [
-      "device/lge/v20-common"
-    ],
-    "fetchLFS": false,
-    "fetchSubmodules": false,
-    "leaveDotGit": false,
-    "path": "/nix/store/hp80j1lpib04hpkmkicl4v63qmrfv196-android_device_lge_vs995",
-    "rev": "0089f2e8abb2b45d4da164be155a1750c7739b6f",
-    "sha256": "0k1xpy5va9p4nps10b0pysc66w8993xgv6shk4r0229src9knnc9",
-    "url": "https://github.com/LineageOS/android_device_lge_vs995"
-  },
-  "device/mediatek/sepolicy_vndr": {
-    "date": "2023-07-23T16:48:11+02:00",
-    "deepClone": false,
-    "deps": [],
-    "fetchLFS": false,
-    "fetchSubmodules": false,
-    "leaveDotGit": false,
-    "path": "/nix/store/lhlc22nvkw7ncfcy7s334q2y5y7s8z27-android_device_mediatek_sepolicy_vndr",
-    "rev": "baea66a53f04c496e85d0c6718725020e09c0155",
-    "sha256": "04wfiif718vjqzjgrlan6f6r13rq007icsxzixm3cz21cnqdmw2j",
-    "url": "https://github.com/LineageOS/android_device_mediatek_sepolicy_vndr"
-  },
-  "device/motorola/beckham": {
-    "date": "2023-09-06T00:57:59+00:00",
-    "deepClone": false,
-    "deps": [
-      "device/motorola/msm8998-common"
-    ],
-    "fetchLFS": false,
-    "fetchSubmodules": false,
-    "leaveDotGit": false,
-    "path": "/nix/store/wrayaayq9snpmggf529xp0a5y60p4lah-android_device_motorola_beckham",
-    "rev": "fa5fd5ac748770f4795a162f5903521a843dd9d9",
-    "sha256": "0lzrksvaqmf55n44fdbsj51bnyf6b8yxm8vjxjcfqjq1agl2q0gv",
-    "url": "https://github.com/LineageOS/android_device_motorola_beckham"
-  },
-  "device/motorola/berlin": {
-    "date": "2023-10-31T22:36:00+00:00",
-    "deepClone": false,
-    "deps": [
-      "device/motorola/sm7325-common"
-    ],
-    "fetchLFS": false,
-    "fetchSubmodules": false,
-    "leaveDotGit": false,
-    "path": "/nix/store/7h34fhhs40wd389hii7j8m1f27gb4066-android_device_motorola_berlin",
-    "rev": "366df36ce0b16d0410ad050b8c3774e5e7896bd2",
-    "sha256": "1gvcidbalawkg9mwv5kxbgpqqyvw2sa7nvjhri8h01dxz2qja97q",
-    "url": "https://github.com/LineageOS/android_device_motorola_berlin"
-  },
-  "device/motorola/berlna": {
-    "date": "2023-11-03T07:23:53-07:00",
-    "deepClone": false,
-    "deps": [
-      "device/motorola/sm7325-common"
-    ],
-    "fetchLFS": false,
-    "fetchSubmodules": false,
-    "leaveDotGit": false,
-    "path": "/nix/store/fzgydsa4ri80xww68yka8k36irfawksj-android_device_motorola_berlna",
-    "rev": "a03649538818276a3d41dc8678610753221e0eb9",
-    "sha256": "0hkn769gx5s3zc0p70nmvk9jzgmvplgv8fdva0naj68xj0c1qn4k",
-    "url": "https://github.com/LineageOS/android_device_motorola_berlna"
-  },
-  "device/motorola/channel": {
-    "date": "2023-07-03T13:50:12-04:00",
-    "deepClone": false,
-    "deps": [
-      "device/motorola/sdm632-common"
-    ],
-    "fetchLFS": false,
-    "fetchSubmodules": false,
-    "leaveDotGit": false,
-    "path": "/nix/store/mwa5z7wgsy6qri29d211fj0kl35ahrpm-android_device_motorola_channel",
-    "rev": "058737a5c441b50f6d91930270ed381d337a2b17",
-    "sha256": "121l7x0nq103bdqzmp146hrznyass87c7g01cil4lzpklgvrqw3y",
-    "url": "https://github.com/LineageOS/android_device_motorola_channel"
-  },
-  "device/motorola/chef": {
-    "date": "2023-09-06T00:58:11+00:00",
-    "deepClone": false,
-    "deps": [
-      "device/motorola/msm8998-common"
-    ],
-    "fetchLFS": false,
-    "fetchSubmodules": false,
-    "leaveDotGit": false,
-    "path": "/nix/store/0kgv5im1m7cp4w77z1bcfw1b07j5aanp-android_device_motorola_chef",
-    "rev": "3819074c3baa6f6ff0a3270be43632d1cc3eb985",
-    "sha256": "0jczygq24in0almg0bpv8ll0045z8mlnx9k6qfgg1flprs3xw27x",
-    "url": "https://github.com/LineageOS/android_device_motorola_chef"
-  },
-  "device/motorola/devon": {
-    "date": "2023-10-31T23:06:51+02:00",
-    "deepClone": false,
-    "deps": [
-      "device/motorola/sm6225-common"
-    ],
-    "fetchLFS": false,
-    "fetchSubmodules": false,
-    "leaveDotGit": false,
-    "path": "/nix/store/cwwr2ji9wx2qla14pajxwv79hn6vnm82-android_device_motorola_devon",
-    "rev": "0b80ba441e4591f360fcc372f0575096934bb59f",
-    "sha256": "0ygb6n4279m9rirns42nz6lj43rknrx0qg1d9x3mv3r9dmmr0v1f",
-    "url": "https://github.com/LineageOS/android_device_motorola_devon"
-  },
-  "device/motorola/dubai": {
-    "date": "2023-10-31T18:38:18-04:00",
-    "deepClone": false,
-    "deps": [
-      "device/motorola/sm7325-common"
-    ],
-    "fetchLFS": false,
-    "fetchSubmodules": false,
-    "leaveDotGit": false,
-    "path": "/nix/store/jg2vv4d9zc41xqqb38jmhyr865257hsr-android_device_motorola_dubai",
-    "rev": "85a9bcfa56c36f5b2e06ef792f54e1e1d3a96230",
-    "sha256": "127i6mkca0694ssvpm17jmfi8q0z86h24hqmwf88xvzgs338iz64",
-    "url": "https://github.com/LineageOS/android_device_motorola_dubai"
-  },
-  "device/motorola/evert": {
-    "date": "2023-09-06T00:58:25+00:00",
-    "deepClone": false,
-    "deps": [
-      "device/motorola/msm8998-common"
-    ],
-    "fetchLFS": false,
-    "fetchSubmodules": false,
-    "leaveDotGit": false,
-    "path": "/nix/store/fv9d42wp3mdqh5crb7c6q9rmaha80vfq-android_device_motorola_evert",
-    "rev": "a77de58966b330912f3b3ff14b47461eb5221d92",
-    "sha256": "0d01qgf3d6j82lzpaa09wq6bkrwj39whnnkd3r22ngjmi6hdffap",
-    "url": "https://github.com/LineageOS/android_device_motorola_evert"
-  },
-  "device/motorola/exynos9610-common": {
-    "date": "2023-07-16T12:28:48+02:00",
-    "deepClone": false,
-    "deps": [
-      "device/samsung_slsi/sepolicy",
-      "hardware/motorola",
-      "hardware/samsung",
-      "hardware/samsung_slsi/fm",
-      "hardware/samsung_slsi/libbt",
-      "hardware/samsung_slsi/scsc_wifibt/wifi_hal",
-      "hardware/samsung_slsi/scsc_wifibt/wpa_supplicant_lib",
-      "kernel/motorola/exynos9610"
-    ],
-    "fetchLFS": false,
-    "fetchSubmodules": false,
-    "leaveDotGit": false,
-    "path": "/nix/store/59rnm3hblmk5288cjcdym4sfwvkjdgx8-android_device_motorola_exynos9610-common",
-    "rev": "33fc8f216db1a24c61b3f2e5d1f077775c02adef",
-    "sha256": "1y3wkdvindyp83jixhg32n89gcj2wjka5nw4rlk2a90fymhqsycs",
-    "url": "https://github.com/LineageOS/android_device_motorola_exynos9610-common"
-  },
-  "device/motorola/hawao": {
-    "date": "2023-11-10T00:41:13+01:00",
-    "deepClone": false,
-    "deps": [
-      "device/motorola/sm6225-common"
-    ],
-    "fetchLFS": false,
-    "fetchSubmodules": false,
-    "leaveDotGit": false,
-    "path": "/nix/store/5jvdj9fpd8xiblsi86hk7aa9nvms75hi-android_device_motorola_hawao",
-    "rev": "d43d67c4636cc2e47300fb0ad2980c0be29959e8",
-    "sha256": "01xvqs46svc68cgr037v0jf3x34azpvi2diybjmbhljxj69hfwg2",
-    "url": "https://github.com/LineageOS/android_device_motorola_hawao"
-  },
-  "device/motorola/kane": {
-    "date": "2022-11-19T00:57:34-05:00",
-    "deepClone": false,
-    "deps": [
-      "device/motorola/exynos9610-common"
-    ],
-    "fetchLFS": false,
-    "fetchSubmodules": false,
-    "leaveDotGit": false,
-    "path": "/nix/store/8672zj4fhm5kgaqp545gi8d4d5wg47lw-android_device_motorola_kane",
-    "rev": "845253fb9b066e9fdf99826964a0737cb9d2f895",
-    "sha256": "1fmmmcr4h2nax0bq54485xvmlxf1d2yr758c454g9217lphnd3mz",
-    "url": "https://github.com/LineageOS/android_device_motorola_kane"
-  },
-  "device/motorola/kiev": {
-    "date": "2023-09-23T09:04:05+05:30",
-    "deepClone": false,
-    "deps": [
-      "kernel/motorola/sm7250",
-      "hardware/motorola"
-    ],
-    "fetchLFS": false,
-    "fetchSubmodules": false,
-    "leaveDotGit": false,
-    "path": "/nix/store/z59j77zcqymxyz75ij64yqkbpwz7xavw-android_device_motorola_kiev",
-    "rev": "a25ddebbf5c4ab1ee2df468ce7a4199d45b85057",
-    "sha256": "0dng99imgb67wcqsss3nr38yddg34m2s4vx77vrghiryks92dlkb",
-    "url": "https://github.com/LineageOS/android_device_motorola_kiev"
-  },
-  "device/motorola/lake": {
-    "date": "2023-06-27T19:30:22+02:00",
-    "deepClone": false,
-    "deps": [
-      "device/motorola/msm8998-common"
-    ],
-    "fetchLFS": false,
-    "fetchSubmodules": false,
-    "leaveDotGit": false,
-    "path": "/nix/store/zzmbx7w2k2lj2d6n0xh5y8sq0s14261g-android_device_motorola_lake",
-    "rev": "b9b9a29e90ff941884c934691dadda9ceb32563f",
-    "sha256": "16hmjc0158h79pplvlbl8d5vs6zvm2vwcg7rh2ya1r97y0a84i3y",
-    "url": "https://github.com/LineageOS/android_device_motorola_lake"
-  },
-  "device/motorola/liber": {
-    "date": "2023-11-03T19:03:55-03:00",
-    "deepClone": false,
-    "deps": [
-      "device/motorola/sm6150-common"
-    ],
-    "fetchLFS": false,
-    "fetchSubmodules": false,
-    "leaveDotGit": false,
-    "path": "/nix/store/y77a9fac0myzbx13r1xhlszp14vg2c0f-android_device_motorola_liber",
-    "rev": "e5f1b78b7d05829de230cc903e13b57299e86d58",
-    "sha256": "0s88zfq3xnb3vivr2zh288imr0gr9660v8qkxgb0a4axx7rhl2zl",
-    "url": "https://github.com/LineageOS/android_device_motorola_liber"
-  },
-  "device/motorola/messi": {
-    "date": "2023-09-18T17:16:13-04:00",
-    "deepClone": false,
-    "deps": [
-      "device/motorola/msm8998-common"
-    ],
-    "fetchLFS": false,
-    "fetchSubmodules": false,
-    "leaveDotGit": false,
-    "path": "/nix/store/xb0wpl1rpydjzlmf1na58rgxksh0rb9y-android_device_motorola_messi",
-    "rev": "59dd184db901fc991e0b3f31540a36d5c5648416",
-    "sha256": "14x6s53yx4dhkwcm5j7frm8bmdvkf15dqly8s6vhaah0048190vv",
-    "url": "https://github.com/LineageOS/android_device_motorola_messi"
-  },
-  "device/motorola/msm8998-common": {
-    "date": "2023-11-12T13:21:09-05:00",
-    "deepClone": false,
-    "deps": [
-      "kernel/motorola/msm8998",
-      "external/bson",
-      "hardware/motorola"
-    ],
-    "fetchLFS": false,
-    "fetchSubmodules": false,
-    "leaveDotGit": false,
-    "path": "/nix/store/4xnsrzwxhlqhfhhq5smiqz9mnm64n6mz-android_device_motorola_msm8998-common",
-    "rev": "f7763471434f437c9ee27aa5d98b79ddc24cc02b",
-    "sha256": "0zr58g5k0m58yfarrjdrr3bkyrlmpj6zm59n2f96zwdiy8xr9zdw",
-    "url": "https://github.com/LineageOS/android_device_motorola_msm8998-common"
-  },
-  "device/motorola/nairo": {
-    "date": "2023-01-02T07:26:58-08:00",
-    "deepClone": false,
-    "deps": [
-      "device/motorola/sm7250-common"
-    ],
-    "fetchLFS": false,
-    "fetchSubmodules": false,
-    "leaveDotGit": false,
-    "path": "/nix/store/i3x5xmxi5di40ia86ld1l96pp29i39w2-android_device_motorola_nairo",
-    "rev": "4d1f9d3d1e0bd5f33581de0d29da2327d9582966",
-    "sha256": "15b7pbp47zxaxxc4cjisn1sf43sp4adjqx85yg89v59plkwnb5s3",
-    "url": "https://github.com/LineageOS/android_device_motorola_nairo"
-  },
-  "device/motorola/nash": {
-    "date": "2023-11-03T21:50:00+00:00",
-    "deepClone": false,
-    "deps": [
-      "device/motorola/msm8998-common"
-    ],
-    "fetchLFS": false,
-    "fetchSubmodules": false,
-    "leaveDotGit": false,
-    "path": "/nix/store/743j50pa9s38nvlvcn3kkyp56yn8awnw-android_device_motorola_nash",
-    "rev": "28632f51620b3022a5d170ac861b12b14acbefb4",
-    "sha256": "14j6jzxi38l2psncg1djnvlwcyndb72mrzlv3g33hsqkwmval6r5",
-    "url": "https://github.com/LineageOS/android_device_motorola_nash"
-  },
-  "device/motorola/nio": {
-    "date": "2023-07-19T23:07:41+08:00",
-    "deepClone": false,
-    "deps": [
-      "device/motorola/sm8250-common"
-    ],
-    "fetchLFS": false,
-    "fetchSubmodules": false,
-    "leaveDotGit": false,
-    "path": "/nix/store/c5n43655wf9xvgw3ywv17rmi70r63xq2-android_device_motorola_nio",
-    "rev": "11c57596ea582e00dbe12b07bb26401ee0ac91c8",
-    "sha256": "17j0652phv7ndhiz63nbc19bc45ykry4dprs7zca2fswji20a68v",
-    "url": "https://github.com/LineageOS/android_device_motorola_nio"
-  },
-  "device/motorola/ocean": {
-    "date": "2023-03-24T16:01:16-04:00",
-    "deepClone": false,
-    "deps": [
-      "device/motorola/sdm632-common"
-    ],
-    "fetchLFS": false,
-    "fetchSubmodules": false,
-    "leaveDotGit": false,
-    "path": "/nix/store/h6mpmbsl22id9asnwq6w4c35s0wf9q6f-android_device_motorola_ocean",
-    "rev": "fb093ccb381f69a45e974c04677873c8883ca4da",
-    "sha256": "0yar7h4aw5vwksz9g8a90yd6jjb51790djy1ypy2f6cdzdq0q7g7",
-    "url": "https://github.com/LineageOS/android_device_motorola_ocean"
-  },
-  "device/motorola/parker": {
-    "date": "2023-11-04T16:22:34+05:30",
-    "deepClone": false,
-    "deps": [
-      "device/motorola/sm6150-common"
-    ],
-    "fetchLFS": false,
-    "fetchSubmodules": false,
-    "leaveDotGit": false,
-    "path": "/nix/store/3njwq2s6i89wbj41ffjfxkxg85llkrw9-android_device_motorola_parker",
-    "rev": "8d11c4dfe9bade8ca1afd03f0765f998ed06e785",
-    "sha256": "1f479pzn6mj44ai882w38ll3yxayizjfvixn4da9mjp4wf7iam7h",
-    "url": "https://github.com/LineageOS/android_device_motorola_parker"
-  },
-  "device/motorola/payton": {
-    "date": "2023-09-06T00:56:28+00:00",
-    "deepClone": false,
-    "deps": [
-      "device/motorola/msm8998-common"
-    ],
-    "fetchLFS": false,
-    "fetchSubmodules": false,
-    "leaveDotGit": false,
-    "path": "/nix/store/bayprqrg2ygrff48kqdcwb61m3x2r2fc-android_device_motorola_payton",
-    "rev": "9292901194e16d680934545b82f43da40f6203e3",
-    "sha256": "116i7wkkswnh50fyviygyl5q1a00pykh8rmj17gjv0syr9idz6jk",
-    "url": "https://github.com/LineageOS/android_device_motorola_payton"
-  },
-  "device/motorola/pstar": {
-    "date": "2023-07-26T17:30:35+02:00",
-    "deepClone": false,
-    "deps": [
-      "device/motorola/sm8250-common"
-    ],
-    "fetchLFS": false,
-    "fetchSubmodules": false,
-    "leaveDotGit": false,
-    "path": "/nix/store/wg4vbhbl6r4nwnajcbvhhavsvp046hrw-android_device_motorola_pstar",
-    "rev": "a10f066dabc0bc3c36a8c59d6ef3c07dc54d7732",
-    "sha256": "1hz2j7pv2h45dwrarl9r04kj6fc4vdn83d2pfsbh82gbg6n8iy8d",
-    "url": "https://github.com/LineageOS/android_device_motorola_pstar"
-  },
-  "device/motorola/racer": {
-    "date": "2023-01-02T07:25:15-08:00",
-    "deepClone": false,
-    "deps": [
-      "device/motorola/sm7250-common"
-    ],
-    "fetchLFS": false,
-    "fetchSubmodules": false,
-    "leaveDotGit": false,
-    "path": "/nix/store/zsb8mqn9gdsqznp5xvqcgns2aci76blj-android_device_motorola_racer",
-    "rev": "3c4588e7a9d81c0bd36245df6e219ab1d816eff0",
-    "sha256": "0jp7dbsqxa8gpxycazgys87f9l0wmj3s73avcjvxs6ns9bcgm38a",
-    "url": "https://github.com/LineageOS/android_device_motorola_racer"
-  },
-  "device/motorola/rhode": {
-    "date": "2023-10-31T23:12:51+02:00",
-    "deepClone": false,
-    "deps": [
-      "device/motorola/sm6225-common"
-    ],
-    "fetchLFS": false,
-    "fetchSubmodules": false,
-    "leaveDotGit": false,
-    "path": "/nix/store/n4m33hqlb8v7bvsjbrgxdzklspyjv7c3-android_device_motorola_rhode",
-    "rev": "8439d48606ccdb92251eca269f46dd6cfd9e2d3a",
-    "sha256": "09h4bzf980csv9wkgk3qgp34ys8wvbs20mgmmx7q07p3m7qy78vx",
-    "url": "https://github.com/LineageOS/android_device_motorola_rhode"
-  },
-  "device/motorola/river": {
-    "date": "2023-03-24T16:02:09-04:00",
-    "deepClone": false,
-    "deps": [
-      "device/motorola/sdm632-common"
-    ],
-    "fetchLFS": false,
-    "fetchSubmodules": false,
-    "leaveDotGit": false,
-    "path": "/nix/store/fggp4z0a1v6x74qzvadxphb9cm1yasfb-android_device_motorola_river",
-    "rev": "29b6cef61c272058e96c9ed9e8a56f7a82131a46",
-    "sha256": "0m8s26pkzgfxwi3jdnwd3x5r7p44z32xnyryqqj6b3p71z3annly",
-    "url": "https://github.com/LineageOS/android_device_motorola_river"
-  },
-  "device/motorola/sdm632-common": {
-    "date": "2023-11-12T13:22:50-05:00",
-    "deepClone": false,
-    "deps": [
-      "kernel/motorola/sdm632",
-      "external/bson",
-      "hardware/motorola"
-    ],
-    "fetchLFS": false,
-    "fetchSubmodules": false,
-    "leaveDotGit": false,
-    "path": "/nix/store/lmjap7jhv2xxvvaf0b2r35qfc3qbr7zz-android_device_motorola_sdm632-common",
-    "rev": "8da3223031943857b1d6a2322f0fec5b058237f4",
-    "sha256": "1pyxmj5nv5gngv4xncg97c3a2m2a79dr1qa0nyvl9q92m428lz7a",
-    "url": "https://github.com/LineageOS/android_device_motorola_sdm632-common"
-  },
-  "device/motorola/sdm660-common": {
-    "date": "2023-03-24T15:31:20-04:00",
-    "deepClone": false,
-    "deps": [
-      "kernel/motorola/msm8998",
-      "external/bson",
-      "hardware/motorola"
-    ],
-    "fetchLFS": false,
-    "fetchSubmodules": false,
-    "leaveDotGit": false,
-    "path": "/nix/store/lx3aqm2lchgmmjsdcj8zagby80sa4p3c-android_device_motorola_sdm660-common",
-    "rev": "d65918ac71b09e18bd988da6a461e4a6d61d6c29",
-    "sha256": "1i02ynq0v7d8dkk69i2gf3x8xpq1jg5hai1j0cajdwvwg4jwhhsp",
-    "url": "https://github.com/LineageOS/android_device_motorola_sdm660-common"
-  },
-  "device/motorola/sm6150-common": {
-    "date": "2023-11-04T02:58:56+05:30",
-    "deepClone": false,
-    "deps": [
-      "kernel/motorola/sm6150",
-      "hardware/motorola"
-    ],
-    "fetchLFS": false,
-    "fetchSubmodules": false,
-    "leaveDotGit": false,
-    "path": "/nix/store/4k7jf1ds1r0ipd8fl92r9cvr1f3mj0rb-android_device_motorola_sm6150-common",
-    "rev": "47c9e585cf78f2371a4d12766925a0e73b5a97fb",
-    "sha256": "119gq8yavwxldn0byhx28ldgz0cmxk3jzip6w8nl4npmrna2r9z7",
-    "url": "https://github.com/LineageOS/android_device_motorola_sm6150-common"
-  },
-  "device/motorola/sm6225-common": {
-    "date": "2023-11-12T16:48:29+00:00",
-    "deepClone": false,
-    "deps": [
-      "hardware/motorola",
-      "kernel/motorola/sm6225"
-    ],
-    "fetchLFS": false,
-    "fetchSubmodules": false,
-    "leaveDotGit": false,
-    "path": "/nix/store/09dpch4gq7hddjzwpnnw289dvh4ndij6-android_device_motorola_sm6225-common",
-    "rev": "727bf062da1119634eef4fc0129412f8f88b9573",
-    "sha256": "1awhfv4iigi7l1has0k2gfdcdc9spw479cqdmkx1xggbdkicakgq",
-    "url": "https://github.com/LineageOS/android_device_motorola_sm6225-common"
-  },
-  "device/motorola/sm7250-common": {
-    "date": "2023-01-02T08:18:32-08:00",
-    "deepClone": false,
-    "deps": [
-      "kernel/motorola/sm7250",
-      "hardware/motorola"
-    ],
-    "fetchLFS": false,
-    "fetchSubmodules": false,
-    "leaveDotGit": false,
-    "path": "/nix/store/h6lv0c5ln2f83y1ay35ddvassql3030z-android_device_motorola_sm7250-common",
-    "rev": "c2b32fa229f3ec5eb25a764fdc0eff1ede40a551",
-    "sha256": "1m9g6k0vfax20l8cvcyll5k3lhnvjqhn0n0jj9ga53sfnw98llw0",
-    "url": "https://github.com/LineageOS/android_device_motorola_sm7250-common"
-  },
-  "device/motorola/sm7325-common": {
-    "date": "2023-11-03T17:31:08+00:00",
-    "deepClone": false,
-    "deps": [
-      "kernel/motorola/sm7325",
-      "hardware/motorola"
-    ],
-    "fetchLFS": false,
-    "fetchSubmodules": false,
-    "leaveDotGit": false,
-    "path": "/nix/store/90p2i3xpmglg2n7zvvnk5hasi0i4j2lw-android_device_motorola_sm7325-common",
-    "rev": "5cd03a02dcc34e31fe40c15ec9c7217b66089234",
-    "sha256": "1sh4y02pxvqxcl5m0538imjv3sw1z1hags9p7cs3dc1a2r006f8s",
-    "url": "https://github.com/LineageOS/android_device_motorola_sm7325-common"
-  },
-  "device/motorola/sm8250-common": {
-    "date": "2023-11-12T13:25:33-05:00",
-    "deepClone": false,
-    "deps": [
-      "kernel/motorola/sm8250",
-      "hardware/motorola"
-    ],
-    "fetchLFS": false,
-    "fetchSubmodules": false,
-    "leaveDotGit": false,
-    "path": "/nix/store/a51jrri8m9s2sifgmdz4j8j32cpxr7p8-android_device_motorola_sm8250-common",
-    "rev": "feb18d19cbdb87732f10a722109d60ad515fba9a",
-    "sha256": "1lm65ks7dc9pavq88lna5nqalk4x23my778db18897f2gas2a455",
-    "url": "https://github.com/LineageOS/android_device_motorola_sm8250-common"
-  },
-  "device/motorola/troika": {
-    "date": "2022-11-19T00:53:57-05:00",
-    "deepClone": false,
-    "deps": [
-      "device/motorola/exynos9610-common"
-    ],
-    "fetchLFS": false,
-    "fetchSubmodules": false,
-    "leaveDotGit": false,
-    "path": "/nix/store/5s7wy7m36rq7fllx5g7physw1j2fvlqg-android_device_motorola_troika",
-    "rev": "e7a953a86be72099cc1d7e30cf7ff2c3fa8d58e1",
-    "sha256": "05wzlg02771qnzyxg4jlm3jnqnxxzaf2x8gvp5bf7mrym0xhh41k",
-    "url": "https://github.com/LineageOS/android_device_motorola_troika"
-  },
-  "device/nokia/DRG": {
-    "date": "2022-11-03T11:44:10-04:00",
-    "deepClone": false,
-    "deps": [
-      "device/nokia/sdm660-common"
-    ],
-    "fetchLFS": false,
-    "fetchSubmodules": false,
-    "leaveDotGit": false,
-    "path": "/nix/store/y02v92xz7cdxjnvhc1n96acdggnknbjz-android_device_nokia_DRG",
-    "rev": "b2552178d31cbe34d5bf421a942f0e8e5a6c08bc",
-    "sha256": "0li92fahjxj542gscb3yi69wdhy1iz515slcg6mdggjg3zlcc5rq",
-    "url": "https://github.com/LineageOS/android_device_nokia_DRG"
-  },
-  "device/nokia/PL2": {
-    "date": "2023-11-08T18:07:30-05:00",
-    "deepClone": false,
-    "deps": [
-      "device/nokia/sdm660-common"
-    ],
-    "fetchLFS": false,
-    "fetchSubmodules": false,
-    "leaveDotGit": false,
-    "path": "/nix/store/iqavzi73f4a9g4gcwrg3rq4x78p5n349-android_device_nokia_PL2",
-    "rev": "e3feb8920bd6cbeb1f3c522313f961eb08c96a89",
-    "sha256": "1jp0f1saaqjqsy40pwgj4wgwxfixxfx31sargvn3mi8yr0w43gyv",
-    "url": "https://github.com/LineageOS/android_device_nokia_PL2"
-  },
-  "device/nokia/sdm660-common": {
-    "date": "2023-09-14T05:22:11+00:00",
-    "deepClone": false,
-    "deps": [
-      "kernel/nokia/sdm660"
-    ],
-    "fetchLFS": false,
-    "fetchSubmodules": false,
-    "leaveDotGit": false,
-    "path": "/nix/store/36p9s4p4rr8r5cjh0nk7lfg8cms5nkqf-android_device_nokia_sdm660-common",
-    "rev": "1d06c0590b35ed2ac8be5248193a48de0ac54b42",
-    "sha256": "0s1vxi6d1kxbsqcs0sg67nqqgzkkchixr7n477rg355jijbrh1h6",
-    "url": "https://github.com/LineageOS/android_device_nokia_sdm660-common"
-  },
-  "device/nothing/Spacewar": {
-    "date": "2023-10-09T20:18:12+02:00",
-    "deepClone": false,
-    "deps": [
-      "kernel/nothing/sm7325",
-      "hardware/nothing"
-    ],
-    "fetchLFS": false,
-    "fetchSubmodules": false,
-    "leaveDotGit": false,
-    "path": "/nix/store/c4s37j74w8zybmhcivkfss2fxg0yawpm-android_device_nothing_Spacewar",
-    "rev": "ff2c5a326afe1a89ac305356e0134b810fb34b47",
-    "sha256": "0f8rrvx3bgllh97j9xm1xhlsm01f7jldpqfdxl37dvxmbz9myqkm",
-    "url": "https://github.com/LineageOS/android_device_nothing_Spacewar"
-  },
-  "device/nubia/TP1803": {
-    "date": "2023-11-11T11:58:23+01:00",
-    "deepClone": false,
-    "deps": [
-      "kernel/nubia/sm8150"
-    ],
-    "fetchLFS": false,
-    "fetchSubmodules": false,
-    "leaveDotGit": false,
-    "path": "/nix/store/cxywf2nz5l7hrd3ia29zzkjac9vcnbs9-android_device_nubia_TP1803",
-    "rev": "38d11ba5f5bd4f258633b3ed341b5375a141024f",
-    "sha256": "1ac83zqga2331b52dh30z6mia44vbbvdvjbkddc7l5jrdbsajxi4",
-    "url": "https://github.com/LineageOS/android_device_nubia_TP1803"
-  },
-  "device/nubia/msm8998-common": {
-    "date": "2023-06-20T17:45:22+09:00",
-    "deepClone": false,
-    "deps": [
-      "kernel/nubia/msm8998"
-    ],
-    "fetchLFS": false,
-    "fetchSubmodules": false,
-    "leaveDotGit": false,
-    "path": "/nix/store/q9yl8793k0a7075vqaqmvzhwmnmqi167-android_device_nubia_msm8998-common",
-    "rev": "73f49bbb7315a4157cc51409ab0697c49ad852a8",
-    "sha256": "1pykgg57gdbkr5gwggsghnlvplwy9rb6gg86ffqp5fjfj81p5dj7",
-    "url": "https://github.com/LineageOS/android_device_nubia_msm8998-common"
-  },
-  "device/nubia/nx563j": {
-    "date": "2023-10-12T21:14:14+09:00",
-    "deepClone": false,
-    "deps": [
-      "device/nubia/msm8998-common"
-    ],
-    "fetchLFS": false,
-    "fetchSubmodules": false,
-    "leaveDotGit": false,
-    "path": "/nix/store/yg6dggyhc0kfxv5vxqajaby9w9kpi35k-android_device_nubia_nx563j",
-    "rev": "91f1858e6b39fa7e1fa5f8c81b19b8bb2dbd0686",
-    "sha256": "0q085h1gadd2h7lrwm78684r5wn7gmrwqp698bjwqlpfix717061",
-    "url": "https://github.com/LineageOS/android_device_nubia_nx563j"
-  },
-  "device/nubia/nx606j": {
-    "date": "2023-08-13T21:06:41+08:00",
-    "deepClone": false,
-    "deps": [
-      "device/nubia/sdm845-common",
-      "hardware/samsung/nfc"
-    ],
-    "fetchLFS": false,
-    "fetchSubmodules": false,
-    "leaveDotGit": false,
-    "path": "/nix/store/p28gwpz44kb32q4al7vcsw3igcc5wn9f-android_device_nubia_nx606j",
-    "rev": "b4c5561966980eb105163505cb244d61122f283a",
-    "sha256": "0sz9jbxcgm6h9zxrmx2ddlsz7ipjvcbkyammadr7y7qyc8xxvpb6",
-    "url": "https://github.com/LineageOS/android_device_nubia_nx606j"
-  },
-  "device/nubia/nx609j": {
-    "date": "2023-07-30T13:44:36+08:00",
-    "deepClone": false,
-    "deps": [
-      "device/nubia/msm8998-common"
-    ],
-    "fetchLFS": false,
-    "fetchSubmodules": false,
-    "leaveDotGit": false,
-    "path": "/nix/store/0px82w1fjs77yph689kgn7agc15hsaqb-android_device_nubia_nx609j",
-    "rev": "1ac5ef94536032ed99c5e299de78ae195f98f3ad",
-    "sha256": "00m32gw3flv0g8z2s19qm5ybii3wpizii3w0ag1wx0a0n1k66i6i",
-    "url": "https://github.com/LineageOS/android_device_nubia_nx609j"
-  },
-  "device/nubia/nx611j": {
-    "date": "2023-06-20T18:30:13+08:00",
-    "deepClone": false,
-    "deps": [
-      "kernel/nubia/sdm660"
-    ],
-    "fetchLFS": false,
-    "fetchSubmodules": false,
-    "leaveDotGit": false,
-    "path": "/nix/store/yn5s0si3fnx4fx8qh95pizrg2966d5h6-android_device_nubia_nx611j",
-    "rev": "e997e49cddeadcbc765abe3db948141a6b63ddac",
-    "sha256": "0fviikflycynn7mbp25ygjg7nfkvmsbdmyi1lhgfv7sawwh3dxjb",
-    "url": "https://github.com/LineageOS/android_device_nubia_nx611j"
-  },
-  "device/nubia/nx619j": {
-    "date": "2023-11-04T02:41:50+00:00",
-    "deepClone": false,
-    "deps": [
-      "device/nubia/sdm845-common"
-    ],
-    "fetchLFS": false,
-    "fetchSubmodules": false,
-    "leaveDotGit": false,
-    "path": "/nix/store/8wx524mi9slbaf4mw6505qd95qr9hz2w-android_device_nubia_nx619j",
-    "rev": "66c59138f843d9d759247fe55e4fbb8696a0795b",
-    "sha256": "0g8vv15kc9q5w5zyiimhknq5l0r4m9drzv113dg741zf5xmhr5x9",
-    "url": "https://github.com/LineageOS/android_device_nubia_nx619j"
-  },
-  "device/nubia/nx651j": {
-    "date": "2023-08-17T21:39:23+08:00",
-    "deepClone": false,
-    "deps": [
-      "device/nubia/sm7250-common"
-    ],
-    "fetchLFS": false,
-    "fetchSubmodules": false,
-    "leaveDotGit": false,
-    "path": "/nix/store/a6s38ffig5x51vh5gp5a6zaparyxc7i3-android_device_nubia_nx651j",
-    "rev": "6807aab45a324088bcf6732b88b5a94a57c0c9a5",
-    "sha256": "0yyxc5mni9xw90qrw25j9qbv31bx9mmx8b7a43f9dmh2ny5f8gmj",
-    "url": "https://github.com/LineageOS/android_device_nubia_nx651j"
-  },
-  "device/nubia/nx659j": {
-    "date": "2023-09-09T12:18:25+02:00",
-    "deepClone": false,
-    "deps": [
-      "hardware/nubia",
-      "kernel/nubia/sm8250",
-      "hardware/samsung/nfc"
-    ],
-    "fetchLFS": false,
-    "fetchSubmodules": false,
-    "leaveDotGit": false,
-    "path": "/nix/store/i6c5fk411cq75y74rgqgrmpn9zjab9ik-android_device_nubia_nx659j",
-    "rev": "3b5e278d3e555f825c5e1f07868102f2af9ed12d",
-    "sha256": "0fvkndfimxmzvk61bh3gyd1rnp1nxwqhygdj5kv788lfhaa3l29x",
-    "url": "https://github.com/LineageOS/android_device_nubia_nx659j"
-  },
-  "device/nubia/sdm845-common": {
-    "date": "2023-08-13T21:05:10+08:00",
-    "deepClone": false,
-    "deps": [
-      "hardware/nubia",
-      "kernel/nubia/sdm845"
-    ],
-    "fetchLFS": false,
-    "fetchSubmodules": false,
-    "leaveDotGit": false,
-    "path": "/nix/store/v1nnc883mmwvpsxh0hq0l2sjsnc5lqjw-android_device_nubia_sdm845-common",
-    "rev": "6368290ebf65a4072e3a97a3cf80cc3c37e2779c",
-    "sha256": "199rc20g1bib791nbb2gankjl2n2rvg5j7byid4awmskhqaczv0z",
-    "url": "https://github.com/LineageOS/android_device_nubia_sdm845-common"
-  },
-  "device/nubia/sm7250-common": {
-    "date": "2023-08-25T11:30:39+00:00",
-    "deepClone": false,
-    "deps": [
-      "hardware/nubia",
-      "kernel/nubia/sm7250",
-      "hardware/samsung/nfc"
-    ],
-    "fetchLFS": false,
-    "fetchSubmodules": false,
-    "leaveDotGit": false,
-    "path": "/nix/store/p7a3d7rvshhjm1ciwn9ka8d4sxlap7nn-android_device_nubia_sm7250-common",
-    "rev": "0462876aef5784789375718ff7825341113f7c47",
-    "sha256": "10fak4fbfsq3biq8cvb9lnqc73zv66hkk8r62s7hyiy3axkm474y",
-    "url": "https://github.com/LineageOS/android_device_nubia_sm7250-common"
-  },
-  "device/nvidia/foster": {
-    "date": "2023-10-29T19:08:32-05:00",
-    "deepClone": false,
-    "deps": [
-      "device/nvidia/shield-common",
-      "device/nvidia/t210-common",
-      "kernel/nvidia/cypress-fmac",
-      "kernel/nvidia/kernel-4.9",
-      "kernel/nvidia/nvidia",
-      "kernel/nvidia/nvgpu",
-      "kernel/nvidia/wireguard",
-      "hardware/nvidia/interfaces",
-      "hardware/nvidia/light",
-      "hardware/nvidia/platform/t210/foster",
-      "hardware/nvidia/platform/t210/jetson",
-      "hardware/nvidia/platform/t210b01/darcy",
-      "hardware/nvidia/platform/t210b01/sif",
-      "hardware/nvidia/power",
-      "hardware/nvidia/thermal",
-      "prebuilts/gcc/linux-x86/aarch64/aarch64-linux-gnu-9.3"
-    ],
-    "fetchLFS": false,
-    "fetchSubmodules": false,
-    "leaveDotGit": false,
-    "path": "/nix/store/s5mf0r7dhrqa0kpjn8lfcqgxvx0f38sb-android_device_nvidia_foster",
-    "rev": "0708dbf1b3cc8b44e5e39881586422d1b9093bb3",
-    "sha256": "0n1d2k7hbxvhc8acqck366g0nmdn8qbs1jvsd2sxx3bhkr9ii5zk",
-    "url": "https://github.com/LineageOS/android_device_nvidia_foster"
-  },
-  "device/nvidia/foster_tab": {
-    "date": "2023-07-15T06:17:44+02:00",
-    "deepClone": false,
-    "deps": [
-      "device/nvidia/foster"
-    ],
-    "fetchLFS": false,
-    "fetchSubmodules": false,
-    "leaveDotGit": false,
-    "path": "/nix/store/nni2dzl8hb9881qnawq5ci5l32rxgmv6-android_device_nvidia_foster_tab",
-    "rev": "8f588931a2d37815bc4fb86b1ab814a3e2fc54c6",
-    "sha256": "0ax5infnpym1w8y5xpivfp9q872h5zbpbka5v67821j58ighyf9r",
-    "url": "https://github.com/LineageOS/android_device_nvidia_foster_tab"
-  },
-  "device/nvidia/porg": {
-    "date": "2023-09-23T20:20:48-05:00",
-    "deepClone": false,
-    "deps": [
-      "device/nvidia/foster",
-      "hardware/nvidia/platform/t210/batuu/kernel-dts",
-      "hardware/nvidia/platform/t210/porg"
-    ],
-    "fetchLFS": false,
-    "fetchSubmodules": false,
-    "leaveDotGit": false,
-    "path": "/nix/store/iz127j1pjvkakxnac7v7ndw8flpnasx7-android_device_nvidia_porg",
-    "rev": "f7d8899319f8a9179aa49e3c660ef29b8171af19",
-    "sha256": "073m89lh3zjwz6gcb29ss0hj7pmccj0r8m9skm9frkpk83jd8i71",
-    "url": "https://github.com/LineageOS/android_device_nvidia_porg"
-  },
-  "device/nvidia/porg_tab": {
-    "date": "2023-05-29T23:05:03-05:00",
-    "deepClone": false,
-    "deps": [
-      "device/nvidia/foster_tab",
-      "device/nvidia/porg"
-    ],
-    "fetchLFS": false,
-    "fetchSubmodules": false,
-    "leaveDotGit": false,
-    "path": "/nix/store/vckc4b27mddxk0sdzcz7ja4dfri2fn4n-android_device_nvidia_porg_tab",
-    "rev": "adfe9451ed71dbe5050b576683ecc71f9bd81496",
-    "sha256": "0ckcailnf14lyv0mw0sv8hi74rv2bw063s4v7hv5d0w5pwalawzn",
-    "url": "https://github.com/LineageOS/android_device_nvidia_porg_tab"
-  },
-  "device/nvidia/sepolicy": {
-    "date": "2023-11-15T19:42:44+00:00",
-    "deepClone": false,
-    "deps": [],
-    "fetchLFS": false,
-    "fetchSubmodules": false,
-    "leaveDotGit": false,
-    "path": "/nix/store/k5n6sz0hzmh16nxk1jngmpi43j965qcq-android_device_nvidia_sepolicy",
-    "rev": "3ebb0c6b2e700ba5604b215fef9e3e02f5d0ffa4",
-    "sha256": "03zzxwcwijhhcvqmxr93gaqp6fd0nh3842y7xdpzaab8y90mmjjl",
-    "url": "https://github.com/LineageOS/android_device_nvidia_sepolicy"
-  },
-  "device/nvidia/shield-common": {
-    "date": "2023-09-23T19:48:33-05:00",
-    "deepClone": false,
-    "deps": [],
-    "fetchLFS": false,
-    "fetchSubmodules": false,
-    "leaveDotGit": false,
-    "path": "/nix/store/b1wpds7f55svp9ixskrlxq71vhwrnvnp-android_device_nvidia_shield-common",
-    "rev": "e6321f8bc98381b86b13f9b67910d63e869c6e43",
-    "sha256": "01h18rk0g71nz9xm7c3zmr7sha2d0kpb7kbs9b2b7lm5j496dpvi",
-    "url": "https://github.com/LineageOS/android_device_nvidia_shield-common"
-  },
-  "device/nvidia/t210-common": {
-    "date": "2023-09-23T20:44:08-05:00",
-    "deepClone": false,
-    "deps": [
-      "device/nvidia/tegra-common"
-    ],
-    "fetchLFS": false,
-    "fetchSubmodules": false,
-    "leaveDotGit": false,
-    "path": "/nix/store/99x7np1lgw3bzg8dxwzy6sfgprhg19qq-android_device_nvidia_t210-common",
-    "rev": "b552c926e45f1471a858d81fe3ccbde7b73b4b58",
-    "sha256": "19knmlp4pw1h6q4j5mppkb6iakl8brj1qmg6cy4j4rmragdlh11h",
-    "url": "https://github.com/LineageOS/android_device_nvidia_t210-common"
-  },
-  "device/nvidia/tegra-common": {
-    "date": "2023-11-15T22:17:40-06:00",
-    "deepClone": false,
-    "deps": [
-      "device/nvidia/sepolicy"
-    ],
-    "fetchLFS": false,
-    "fetchSubmodules": false,
-    "leaveDotGit": false,
-    "path": "/nix/store/hs4f523shfh3ch8bkw6max0xha5wx23p-android_device_nvidia_tegra-common",
-    "rev": "872eadb6dc0baff57d5b1138ffad764d6ba0777d",
-    "sha256": "0hw87zcvijiwbj8b98c6dyfndhkhky6vl03k5nks5pynmb631yhy",
-    "url": "https://github.com/LineageOS/android_device_nvidia_tegra-common"
-  },
-  "device/oneplus/avicii": {
-    "date": "2023-03-28T22:08:15+00:00",
-    "deepClone": false,
-    "deps": [
-      "hardware/oplus",
-      "kernel/oneplus/sm7250"
-    ],
-    "fetchLFS": false,
-    "fetchSubmodules": false,
-    "leaveDotGit": false,
-    "path": "/nix/store/mlyzgvlycjb8jysa0jx0nidaxmy2k4b0-android_device_oneplus_avicii",
-    "rev": "63b8170d7a9b78d4a1f887b8206d427d3d0c78c4",
-    "sha256": "0gvgly7dzwj2bci6360bf6hhrnrpwcwv09w398zkvyzxzh5q3rx3",
-    "url": "https://github.com/LineageOS/android_device_oneplus_avicii"
-  },
-  "device/oneplus/cheeseburger": {
-    "date": "2023-04-17T20:08:17+02:00",
-    "deepClone": false,
-    "deps": [
-      "device/oneplus/msm8998-common"
-    ],
-    "fetchLFS": false,
-    "fetchSubmodules": false,
-    "leaveDotGit": false,
-    "path": "/nix/store/7zyvlvdkxv8p70lnhv8kbg2m4a17qb30-android_device_oneplus_cheeseburger",
-    "rev": "093e9c7fa2e974092730b34b6390d32a2a124465",
-    "sha256": "0fl6a72i2rs256b4izqxqs2c82l8ivcw1q8k06ykgaz7ja1v3c1z",
-    "url": "https://github.com/LineageOS/android_device_oneplus_cheeseburger"
-  },
-  "device/oneplus/dre": {
-    "date": "2023-10-25T16:15:53-05:00",
-    "deepClone": false,
-    "deps": [
-      "hardware/oplus",
-      "kernel/oneplus/sm4350"
-    ],
-    "fetchLFS": false,
-    "fetchSubmodules": false,
-    "leaveDotGit": false,
-    "path": "/nix/store/svh88949dnf8ka5zliaigrmk2z6x58jf-android_device_oneplus_dre",
-    "rev": "110bdcd8a72974f032746b71fd3865e484382739",
-    "sha256": "00r4sx9x8g2v1w2bnk5d2xmdf01bb0d43sp4mi65gw2aaqikxclp",
-    "url": "https://github.com/LineageOS/android_device_oneplus_dre"
-  },
-  "device/oneplus/dumpling": {
-    "date": "2023-04-17T20:07:49+02:00",
-    "deepClone": false,
-    "deps": [
-      "device/oneplus/msm8998-common"
-    ],
-    "fetchLFS": false,
-    "fetchSubmodules": false,
-    "leaveDotGit": false,
-    "path": "/nix/store/9kz80jsj7wlvkilbp1dnvlx0dz2xbfwq-android_device_oneplus_dumpling",
-    "rev": "9842f9ab9ad623f572fa936610e3c5772ecedda4",
-    "sha256": "1z6v0xg9fqha3brf6qzzga4qlam0dizwh0d6ykybxvpcx2xfzdz6",
-    "url": "https://github.com/LineageOS/android_device_oneplus_dumpling"
-  },
-  "device/oneplus/enchilada": {
-    "date": "2023-11-13T20:21:31+00:00",
-    "deepClone": false,
-    "deps": [
-      "device/oneplus/sdm845-common"
-    ],
-    "fetchLFS": false,
-    "fetchSubmodules": false,
-    "leaveDotGit": false,
-    "path": "/nix/store/dwp9b9jl49bpb0mlg5waaxi78g91k0mr-android_device_oneplus_enchilada",
-    "rev": "7b2d34caf5ca3ae1e6ade3b9ef323108cc154d7d",
-    "sha256": "0lpk1kaq24sjams2fsqzgw0rl22dppsynqw21g59lwpl8nmcfyl4",
-    "url": "https://github.com/LineageOS/android_device_oneplus_enchilada"
-  },
-  "device/oneplus/fajita": {
-    "date": "2023-11-13T20:22:15+00:00",
-    "deepClone": false,
-    "deps": [
-      "device/oneplus/sdm845-common"
-    ],
-    "fetchLFS": false,
-    "fetchSubmodules": false,
-    "leaveDotGit": false,
-    "path": "/nix/store/mnnkwkzd6gnq51f5d6aavlqks06y4gsw-android_device_oneplus_fajita",
-    "rev": "d638142a5b50284a5e3b040a53bbe8baba178c14",
-    "sha256": "0zcs1fzpaark5hslg48lf4cvffdqiigz234g8y0b1ybcpbl96b27",
-    "url": "https://github.com/LineageOS/android_device_oneplus_fajita"
-  },
-  "device/oneplus/guacamole": {
-    "date": "2023-11-10T13:24:39+01:00",
-    "deepClone": false,
-    "deps": [
-      "device/oneplus/sm8150-common"
-    ],
-    "fetchLFS": false,
-    "fetchSubmodules": false,
-    "leaveDotGit": false,
-    "path": "/nix/store/4sri46jbjasnzrnzc2cg6wq5qs162whb-android_device_oneplus_guacamole",
-    "rev": "730ec0b2f238547872f1442a7e9082a1e7a850c9",
-    "sha256": "0pljkx5qzlhp5nq06mpvs4fy6q2pa2nzhx2vn9i9hrkzknz4v1gb",
-    "url": "https://github.com/LineageOS/android_device_oneplus_guacamole"
-  },
-  "device/oneplus/guacamoleb": {
-    "date": "2023-11-10T13:25:15+01:00",
-    "deepClone": false,
-    "deps": [
-      "device/oneplus/sm8150-common"
-    ],
-    "fetchLFS": false,
-    "fetchSubmodules": false,
-    "leaveDotGit": false,
-    "path": "/nix/store/gvclk0v4lvhfyi71kh7nqf57g5gccxwi-android_device_oneplus_guacamoleb",
-    "rev": "5ab68d469fe6af48781314c434c6e0bb1fdc84b0",
-    "sha256": "0i4q2cr58kibr3alr39hg773pcclmma0cdgnfg315vwkqg43szm4",
-    "url": "https://github.com/LineageOS/android_device_oneplus_guacamoleb"
-  },
-  "device/oneplus/hotdog": {
-    "date": "2023-11-16T22:19:27+00:00",
-    "deepClone": false,
-    "deps": [
-      "device/oneplus/sm8150-common"
-    ],
-    "fetchLFS": false,
-    "fetchSubmodules": false,
-    "leaveDotGit": false,
-    "path": "/nix/store/7c1snhbhmr9lkhk91a2lqy8h1vzl7bg7-android_device_oneplus_hotdog",
-    "rev": "0efe7c1e20ee7472e144e1633a1031cb26614382",
-    "sha256": "1p51hlwdirsdb0f0ffkkxiib26wdivyrbp3qggnirbfdg1advjlz",
-    "url": "https://github.com/LineageOS/android_device_oneplus_hotdog"
-  },
-  "device/oneplus/hotdogb": {
-    "date": "2023-11-16T22:19:33+00:00",
-    "deepClone": false,
-    "deps": [
-      "device/oneplus/sm8150-common"
-    ],
-    "fetchLFS": false,
-    "fetchSubmodules": false,
-    "leaveDotGit": false,
-    "path": "/nix/store/ps7v4vjk9ccq3h6vq2s0hq8gifaw1lnw-android_device_oneplus_hotdogb",
-    "rev": "23ef6ea0e3b5f056f86f037fe528526245dae56d",
-    "sha256": "0fv3fkgslx3xv9gq7fb336n6cd66nxmk5z72di4ghfjb0crb1gj1",
-    "url": "https://github.com/LineageOS/android_device_oneplus_hotdogb"
-  },
-  "device/oneplus/instantnoodle": {
-    "date": "2023-11-10T13:28:31+01:00",
-    "deepClone": false,
-    "deps": [
-      "device/oneplus/sm8250-common"
-    ],
-    "fetchLFS": false,
-    "fetchSubmodules": false,
-    "leaveDotGit": false,
-    "path": "/nix/store/6pqhjv7dbk5jw04jg57yfwrzfbp7zh01-android_device_oneplus_instantnoodle",
-    "rev": "b25d11650a7e0ee09fb1e1c437017e0cc4322316",
-    "sha256": "1wyf0lmbpqj7w7nhh0ql6bh4d31xk1v9x697ivlgzp8fq83l4r1i",
-    "url": "https://github.com/LineageOS/android_device_oneplus_instantnoodle"
-  },
-  "device/oneplus/instantnoodlep": {
-    "date": "2023-11-10T13:32:12+01:00",
-    "deepClone": false,
-    "deps": [
-      "device/oneplus/sm8250-common"
-    ],
-    "fetchLFS": false,
-    "fetchSubmodules": false,
-    "leaveDotGit": false,
-    "path": "/nix/store/ycmz1jlz6q5fqk7ivvdaw6gl8252sxmf-android_device_oneplus_instantnoodlep",
-    "rev": "ad86d1c52d113ec774e047ae867286c52cb0cf6f",
-    "sha256": "06n1axs02l4lpm4n3dp2xhvf829nh8vvv849nx35fcdar3pzr5g5",
-    "url": "https://github.com/LineageOS/android_device_oneplus_instantnoodlep"
-  },
-  "device/oneplus/kebab": {
-    "date": "2023-11-10T13:32:35+01:00",
-    "deepClone": false,
-    "deps": [
-      "device/oneplus/sm8250-common"
-    ],
-    "fetchLFS": false,
-    "fetchSubmodules": false,
-    "leaveDotGit": false,
-    "path": "/nix/store/dix3ygl88fxk8fmjxl858k6b8i9h4nsb-android_device_oneplus_kebab",
-    "rev": "28984ded6c2c163f1d33d48885160a53a7e7591e",
-    "sha256": "0ybplak3gdfqvpz85pj4h2szq65f0d9l31abhlmkik3ixmxqyflf",
-    "url": "https://github.com/LineageOS/android_device_oneplus_kebab"
-  },
-  "device/oneplus/lemonade": {
-    "date": "2023-11-10T13:21:23+01:00",
-    "deepClone": false,
-    "deps": [
-      "device/oneplus/sm8350-common"
-    ],
-    "fetchLFS": false,
-    "fetchSubmodules": false,
-    "leaveDotGit": false,
-    "path": "/nix/store/48bxjv1cf2gf4g3z0qd3wm08fivjwcx0-android_device_oneplus_lemonade",
-    "rev": "2122f823d403b86516c8b4d55723519b9c63de08",
-    "sha256": "0g7lrf4q44dg3gqcf91m5llv7lyk5v0ga236zwl5hizy47yl235b",
-    "url": "https://github.com/LineageOS/android_device_oneplus_lemonade"
-  },
-  "device/oneplus/lemonadep": {
-    "date": "2023-11-10T12:16:16+00:00",
-    "deepClone": false,
-    "deps": [
-      "device/oneplus/sm8350-common"
-    ],
-    "fetchLFS": false,
-    "fetchSubmodules": false,
-    "leaveDotGit": false,
-    "path": "/nix/store/3255y3ji54swzp6df02134wlr4cks727-android_device_oneplus_lemonadep",
-    "rev": "c76d6e63cfc8c82276208679ecfe323e687b807e",
-    "sha256": "1hlkd9jkp2hm6nf8hzlrbavq6avdkc9gvzwpw4cbkwfgjp54kd44",
-    "url": "https://github.com/LineageOS/android_device_oneplus_lemonadep"
-  },
-  "device/oneplus/lemonades": {
-    "date": "2023-11-10T13:27:50+01:00",
-    "deepClone": false,
-    "deps": [
-      "device/oneplus/sm8250-common"
-    ],
-    "fetchLFS": false,
-    "fetchSubmodules": false,
-    "leaveDotGit": false,
-    "path": "/nix/store/zfkrkvvq2phzjaihwzc1xgkqy2q8z9q5-android_device_oneplus_lemonades",
-    "rev": "43f1ca3f960b050810fac9c64efdaac69506362d",
-    "sha256": "1izbk8swaak3wqcx6wmq78y8x4xag0y82jflzpmyzfr3nsvhf9z6",
-    "url": "https://github.com/LineageOS/android_device_oneplus_lemonades"
-  },
-  "device/oneplus/martini": {
-    "date": "2023-11-10T13:27:35+01:00",
-    "deepClone": false,
-    "deps": [
-      "device/oneplus/sm8350-common"
-    ],
-    "fetchLFS": false,
-    "fetchSubmodules": false,
-    "leaveDotGit": false,
-    "path": "/nix/store/if6qc9ij3jp8fbmh6qf458lq9hi6w283-android_device_oneplus_martini",
-    "rev": "9999c387472d575854ea8abf35123890ffb81c56",
-    "sha256": "0gj8548jkh6fvlfi9bgdi8s0s8cfwbh14ar4hr3apfqr3hyvcrd7",
-    "url": "https://github.com/LineageOS/android_device_oneplus_martini"
-  },
-  "device/oneplus/msm8998-common": {
-    "date": "2023-09-27T16:08:18+02:00",
-    "deepClone": false,
-    "deps": [
-      "hardware/oneplus",
-      "kernel/oneplus/msm8998"
-    ],
-    "fetchLFS": false,
-    "fetchSubmodules": false,
-    "leaveDotGit": false,
-    "path": "/nix/store/3c4ra413py79iv970cf1brrhqdrlkiq6-android_device_oneplus_msm8998-common",
-    "rev": "bb4a1c961a59839965f9f0df2c9283c365bfa31e",
-    "sha256": "0f9pfs3qpzpb6hagj1q0wb8c0jndhqn7vnaqv55s9gnsmm7yir3l",
-    "url": "https://github.com/LineageOS/android_device_oneplus_msm8998-common"
-  },
-  "device/oneplus/sdm845-common": {
-    "date": "2023-11-13T18:39:48+00:00",
-    "deepClone": false,
-    "deps": [
-      "hardware/oneplus",
-      "kernel/oneplus/sdm845"
-    ],
-    "fetchLFS": false,
-    "fetchSubmodules": false,
-    "leaveDotGit": false,
-    "path": "/nix/store/pas2331d4ppxrnrz1ql3qwm3aml6fk22-android_device_oneplus_sdm845-common",
-    "rev": "e178499e0e611dfb166065b64ad5ada3a0fab177",
-    "sha256": "19azs6lgfw3s3hflzpbmlprr187ksjmyjglwy7mmfmyw96w31n9d",
-    "url": "https://github.com/LineageOS/android_device_oneplus_sdm845-common"
-  },
-  "device/oneplus/sm8150-common": {
-    "date": "2023-11-18T11:56:09+01:00",
-    "deepClone": false,
-    "deps": [
-      "hardware/oplus",
-      "kernel/oneplus/sm8150"
-    ],
-    "fetchLFS": false,
-    "fetchSubmodules": false,
-    "leaveDotGit": false,
-    "path": "/nix/store/d2sq9s6mvi78vpvp1i3xwnlarrcz2713-android_device_oneplus_sm8150-common",
-    "rev": "d98e08019661dc029deb4f7df8a2f93353b684c7",
-    "sha256": "05biah2n1v0d8z9sw9cbnhlxjsbkl1hr6y9059yy4yv0fkvxaf28",
-    "url": "https://github.com/LineageOS/android_device_oneplus_sm8150-common"
-  },
-  "device/oneplus/sm8250-common": {
-    "date": "2023-11-18T11:56:23+01:00",
-    "deepClone": false,
-    "deps": [
-      "hardware/oplus",
-      "kernel/oneplus/sm8250"
-    ],
-    "fetchLFS": false,
-    "fetchSubmodules": false,
-    "leaveDotGit": false,
-    "path": "/nix/store/6ybamn4gdvf6hg54q70shj49921gwkad-android_device_oneplus_sm8250-common",
-    "rev": "5d075909a8f7ebe220a5b5a3e77af93aac6aa286",
-    "sha256": "0manwjhx9wfpk8z091yvd2aq6qs1w8p38z8nc86k9xvjw4mg8jl0",
-    "url": "https://github.com/LineageOS/android_device_oneplus_sm8250-common"
-  },
-  "device/oneplus/sm8350-common": {
-    "date": "2023-11-18T11:56:30+01:00",
-    "deepClone": false,
-    "deps": [
-      "hardware/oplus",
-      "kernel/oneplus/sm8350"
-    ],
-    "fetchLFS": false,
-    "fetchSubmodules": false,
-    "leaveDotGit": false,
-    "path": "/nix/store/6b5vprix2z2km4vmpn1xm0rh9d8hirz3-android_device_oneplus_sm8350-common",
-    "rev": "f38bb950e05854bb773a0c6e725ba65d6d0caa37",
-    "sha256": "1sg340qfm458rkp4z3cq2m727xc4fvrdpdb9r9m5ykxjh1bnhww9",
-    "url": "https://github.com/LineageOS/android_device_oneplus_sm8350-common"
-  },
-  "device/radxa/radxa0": {
-    "date": "2023-10-27T21:12:02+00:00",
-    "deepClone": false,
-    "deps": [
-      "device/amlogic/g12-common",
-      "hardware/amlogic/kernel-modules/dhd-driver"
-    ],
-    "fetchLFS": false,
-    "fetchSubmodules": false,
-    "leaveDotGit": false,
-    "path": "/nix/store/slmz8rgscl40l8jaqb1kz0q4hm818hjq-android_device_radxa_radxa0",
-    "rev": "780820dfd8aa1f8611fad2127bc1bdfe51b7c86e",
-    "sha256": "03mvzpxbw62f0vcnhiqihq4bvv787k120wrb8ij27ds6laz4phds",
-    "url": "https://github.com/LineageOS/android_device_radxa_radxa0"
-  },
-  "device/razer/aura": {
-    "date": "2023-07-14T12:10:25+03:00",
-    "deepClone": false,
-    "deps": [
-      "kernel/razer/sdm845"
-    ],
-    "fetchLFS": false,
-    "fetchSubmodules": false,
-    "leaveDotGit": false,
-    "path": "/nix/store/625yr8h91v9qam32smab67wksdxr00vg-android_device_razer_aura",
-    "rev": "38dc75b5cef6c4065d7009e45ba96f55d0e48642",
-    "sha256": "12910wk07b4yy9i0b9qjxivs46ppzfcpmv0xqpsd95m3ljs3fg7a",
-    "url": "https://github.com/LineageOS/android_device_razer_aura"
-  },
-  "device/razer/cheryl": {
-    "date": "2023-07-14T12:09:49+03:00",
-    "deepClone": false,
-    "deps": [
-      "kernel/razer/msm8998"
-    ],
-    "fetchLFS": false,
-    "fetchSubmodules": false,
-    "leaveDotGit": false,
-    "path": "/nix/store/ivp4rsb2zprxp9anm6dsqa8p0cj2jcm9-android_device_razer_cheryl",
-    "rev": "0d01d256ac91dc2db974cb091428d34bce2aed3d",
-    "sha256": "0w2m8l8d6s14smj3i15rrj17svw3n3zhx8s69b85c2p8nhy5fk7z",
-    "url": "https://github.com/LineageOS/android_device_razer_cheryl"
-  },
-  "device/samsung/a52q": {
-    "date": "2023-06-07T10:17:45+02:00",
-    "deepClone": false,
-    "deps": [
-      "device/samsung/sm7125-common"
-    ],
-    "fetchLFS": false,
-    "fetchSubmodules": false,
-    "leaveDotGit": false,
-    "path": "/nix/store/30azb4mkb2mirzjvwzvdzgmafd2mzdk6-android_device_samsung_a52q",
-    "rev": "3730084bd5dbc4d454ce078a0c2222012fbe3e9a",
-    "sha256": "162z7bbjrx3zm2avfnlnh38caaaq8bp59jd7y0n0wdix0630vdm7",
-    "url": "https://github.com/LineageOS/android_device_samsung_a52q"
-  },
-  "device/samsung/a52sxq": {
-    "date": "2023-09-10T17:38:49+02:00",
-    "deepClone": false,
-    "deps": [
-      "device/samsung/sm7325-common"
-    ],
-    "fetchLFS": false,
-    "fetchSubmodules": false,
-    "leaveDotGit": false,
-    "path": "/nix/store/mxpzz2s74cnvh1ajvvqxzcf6m2mbx7c9-android_device_samsung_a52sxq",
-    "rev": "75cd8cdc278abfa6cb9deeb72389f8103a56151e",
-    "sha256": "1h0xclb9qhlr6cwgs12md7bb13kznv8mc1brg534iyrhf8infcm4",
-    "url": "https://github.com/LineageOS/android_device_samsung_a52sxq"
-  },
-  "device/samsung/a72q": {
-    "date": "2023-06-07T10:17:06+02:00",
-    "deepClone": false,
-    "deps": [
-      "device/samsung/sm7125-common"
-    ],
-    "fetchLFS": false,
-    "fetchSubmodules": false,
-    "leaveDotGit": false,
-    "path": "/nix/store/nr6w1wrzcvh0lyv1sjp2krqb0lzl807v-android_device_samsung_a72q",
-    "rev": "cb6aa7e2aabd0b2cc9da6f9c2051438970d36c60",
-    "sha256": "0f5d5p67kkzjxpnyqlm7x0yz7njy162dihpphzpd7yxybhvl80wb",
-    "url": "https://github.com/LineageOS/android_device_samsung_a72q"
-  },
-  "device/samsung/beyond0lte": {
-    "date": "2023-05-19T20:43:35+02:00",
-    "deepClone": false,
-    "deps": [
-      "device/samsung/exynos9820-common"
-    ],
-    "fetchLFS": false,
-    "fetchSubmodules": false,
-    "leaveDotGit": false,
-    "path": "/nix/store/23idgg9bnc39pnlbgk71xwyy58ha26kf-android_device_samsung_beyond0lte",
-    "rev": "a8f879c7cc19648f1703c189f4437cf27027d2dc",
-    "sha256": "13dkkflfnzyqcic3jj8516qvpf236pf8vs4qipsdxsh5s5dra0kl",
-    "url": "https://github.com/LineageOS/android_device_samsung_beyond0lte"
-  },
-  "device/samsung/beyond1lte": {
-    "date": "2023-05-19T20:43:50+02:00",
-    "deepClone": false,
-    "deps": [
-      "device/samsung/exynos9820-common"
-    ],
-    "fetchLFS": false,
-    "fetchSubmodules": false,
-    "leaveDotGit": false,
-    "path": "/nix/store/jsfkwgxcny861jvsayfsir0h6hdmj62n-android_device_samsung_beyond1lte",
-    "rev": "c0147f85eb1f3ea656112b8fa3ba077bd9f26fb1",
-    "sha256": "1v2qisv1zrpd5lvqfnfgqhcpvmdda8n2ky8v3pbis6klcvsfbalr",
-    "url": "https://github.com/LineageOS/android_device_samsung_beyond1lte"
-  },
-  "device/samsung/beyond2lte": {
-    "date": "2023-05-19T20:44:02+02:00",
-    "deepClone": false,
-    "deps": [
-      "device/samsung/exynos9820-common"
-    ],
-    "fetchLFS": false,
-    "fetchSubmodules": false,
-    "leaveDotGit": false,
-    "path": "/nix/store/y804cxnky0n5zcl8983fnkzrxlsjgjw3-android_device_samsung_beyond2lte",
-    "rev": "44d60ee07c23773f13b6f4acf9c8b2e92b6624d1",
-    "sha256": "113jvkcqk5q0nsir53qgk0lppn0sc8f00ddbmfrl6s7nzahrmb50",
-    "url": "https://github.com/LineageOS/android_device_samsung_beyond2lte"
-  },
-  "device/samsung/beyondx": {
-    "date": "2023-05-19T20:44:14+02:00",
-    "deepClone": false,
-    "deps": [
-      "device/samsung/exynos9820-common"
-    ],
-    "fetchLFS": false,
-    "fetchSubmodules": false,
-    "leaveDotGit": false,
-    "path": "/nix/store/alpnbji5hf0p3j4dbf45n8yjmd25kj49-android_device_samsung_beyondx",
-    "rev": "d08779786c355770205785c15fb99b7644b164b8",
-    "sha256": "1fqw356s9a7bw30jfh7z1q1p0ak8zgz5bmqgqk4c69fwqd780q78",
-    "url": "https://github.com/LineageOS/android_device_samsung_beyondx"
-  },
-  "device/samsung/crownlte": {
-    "date": "2023-04-07T00:24:36+04:00",
-    "deepClone": false,
-    "deps": [
-      "device/samsung/exynos9810-common"
-    ],
-    "fetchLFS": false,
-    "fetchSubmodules": false,
-    "leaveDotGit": false,
-    "path": "/nix/store/psbrfqfs8kg9y83gmmidl4162wi9ji3n-android_device_samsung_crownlte",
-    "rev": "a265301fc8a41dca861f149eea71d3396bb4b735",
-    "sha256": "092cz23nflrrkdwf5dxfq3my1n4380ng9zlw4f2w9yjdpb9yjq5n",
-    "url": "https://github.com/LineageOS/android_device_samsung_crownlte"
-  },
-  "device/samsung/d1": {
-    "date": "2023-05-19T20:44:44+02:00",
-    "deepClone": false,
-    "deps": [
-      "device/samsung/exynos9820-common"
-    ],
-    "fetchLFS": false,
-    "fetchSubmodules": false,
-    "leaveDotGit": false,
-    "path": "/nix/store/1vwqy5d5d3v12lk54ynkg7b8f6xkg52b-android_device_samsung_d1",
-    "rev": "f1f67e2630924c2b3bdb264508608a26a325c95e",
-    "sha256": "1rbjlwwyagk3y0g3a9z8sf99pdjpy3mj080kl4ikn7k5q29dy3gf",
-    "url": "https://github.com/LineageOS/android_device_samsung_d1"
-  },
-  "device/samsung/d2s": {
-    "date": "2023-05-19T20:45:01+02:00",
-    "deepClone": false,
-    "deps": [
-      "device/samsung/exynos9820-common"
-    ],
-    "fetchLFS": false,
-    "fetchSubmodules": false,
-    "leaveDotGit": false,
-    "path": "/nix/store/h4i89vkxifkg1iaab7bwq5l2pbg2nxan-android_device_samsung_d2s",
-    "rev": "7e1c4373775ad5dc72475fac4266628e9ccff52e",
-    "sha256": "1j14ra36n3x6krw0gnv6kz195xdlzkp2qm1i3zhyyzjr5z43i6y1",
-    "url": "https://github.com/LineageOS/android_device_samsung_d2s"
-  },
-  "device/samsung/d2x": {
-    "date": "2023-05-19T20:45:12+02:00",
-    "deepClone": false,
-    "deps": [
-      "device/samsung/exynos9820-common"
-    ],
-    "fetchLFS": false,
-    "fetchSubmodules": false,
-    "leaveDotGit": false,
-    "path": "/nix/store/ccfmw5ajrcg23c7dxw2q6wnmqh1rph0i-android_device_samsung_d2x",
-    "rev": "014ae3f8a87d59ee9d71bace5b222eac496a72cf",
-    "sha256": "0vgcsj3pd22xwb8z5lc66gx5pwgn4hc7rrpi8wyl910sm4wbp4wn",
-    "url": "https://github.com/LineageOS/android_device_samsung_d2x"
-  },
-  "device/samsung/exynos9810-common": {
-    "date": "2023-06-28T12:13:28+04:00",
-    "deepClone": false,
-    "deps": [
-      "device/samsung_slsi/sepolicy",
-      "hardware/samsung",
-      "kernel/samsung/exynos9810"
-    ],
-    "fetchLFS": false,
-    "fetchSubmodules": false,
-    "leaveDotGit": false,
-    "path": "/nix/store/ws9x8r2ffsn66qw68nxbadf0k9w74ky3-android_device_samsung_exynos9810-common",
-    "rev": "4aaa1075094e13834a1f769dddac51601085d89d",
-    "sha256": "11p8wmg7p824kklfx585kkz536gwc42k7ddig4qdaxa3gp9i05k8",
-    "url": "https://github.com/LineageOS/android_device_samsung_exynos9810-common"
-  },
-  "device/samsung/exynos9820-common": {
-    "date": "2023-09-04T20:39:58+02:00",
-    "deepClone": false,
-    "deps": [
-      "device/samsung_slsi/sepolicy",
-      "hardware/samsung",
-      "hardware/samsung_slsi-linaro/config",
-      "hardware/samsung_slsi-linaro/exynos",
-      "hardware/samsung_slsi-linaro/exynos5",
-      "hardware/samsung_slsi-linaro/graphics",
-      "hardware/samsung_slsi-linaro/openmax",
-      "kernel/samsung/exynos9820"
-    ],
-    "fetchLFS": false,
-    "fetchSubmodules": false,
-    "leaveDotGit": false,
-    "path": "/nix/store/q8jsfj054q9mz1px12ih4344yr324nvd-android_device_samsung_exynos9820-common",
-    "rev": "5f3f3ee8e7b922cc6651980fe0c4dd5fc78c47e4",
-    "sha256": "0hz7yv5qy0gqb9asxd0v775xwdrv6dkv8c9nr9qk70871n4qpiiy",
-    "url": "https://github.com/LineageOS/android_device_samsung_exynos9820-common"
-  },
-  "device/samsung/f62": {
-    "date": "2023-05-20T06:10:40+02:00",
-    "deepClone": false,
-    "deps": [
-      "device/samsung/exynos9820-common"
-    ],
-    "fetchLFS": false,
-    "fetchSubmodules": false,
-    "leaveDotGit": false,
-    "path": "/nix/store/cg20sv5s1v0lxqdrcrk61brbvp0sb75a-android_device_samsung_f62",
-    "rev": "7a086181d45935f522a48212b2acd11ea9415486",
-    "sha256": "1ws02bjx7r8nqwd5xrkn9ivz77p79qdwq8fa9yvnd3k64lfh3vs0",
-    "url": "https://github.com/LineageOS/android_device_samsung_f62"
-  },
-  "device/samsung/gta4xl": {
-    "date": "2023-06-05T08:17:07-06:00",
-    "deepClone": false,
-    "deps": [
-      "device/samsung/gta4xl-common"
-    ],
-    "fetchLFS": false,
-    "fetchSubmodules": false,
-    "leaveDotGit": false,
-    "path": "/nix/store/hhfv36l03b16qr9gpsh2bhvkk0wws3lw-android_device_samsung_gta4xl",
-    "rev": "8977a8984d49a91df60d8ba9b675fadbc410d4f6",
-    "sha256": "1bwgrp9ibj8hryvnlrb31k4z4wjfkxkw6z962ga6vna6ghgsmznq",
-    "url": "https://github.com/LineageOS/android_device_samsung_gta4xl"
-  },
-  "device/samsung/gta4xl-common": {
-    "date": "2023-06-22T20:40:16+02:00",
-    "deepClone": false,
-    "deps": [
-      "device/samsung_slsi/sepolicy",
-      "hardware/samsung",
-      "hardware/samsung_slsi/libbt",
-      "hardware/samsung_slsi-linaro/config",
-      "hardware/samsung_slsi-linaro/exynos",
-      "hardware/samsung_slsi-linaro/exynos5",
-      "hardware/samsung_slsi-linaro/graphics",
-      "hardware/samsung_slsi-linaro/openmax",
-      "hardware/samsung_slsi/scsc_wifibt/wifi_hal",
-      "hardware/samsung_slsi/scsc_wifibt/wpa_supplicant_lib",
-      "kernel/samsung/gta4xl"
-    ],
-    "fetchLFS": false,
-    "fetchSubmodules": false,
-    "leaveDotGit": false,
-    "path": "/nix/store/8w8mz68zjqfk56l00nlczwnd0iinbv0n-android_device_samsung_gta4xl-common",
-    "rev": "a18101419d65302d42616d5e5774eb9555695994",
-    "sha256": "1rj8l9gkknwir51nl1v7r8015rscxvsgdjm4bspjp1y3s4w2qrkv",
-    "url": "https://github.com/LineageOS/android_device_samsung_gta4xl-common"
-  },
-  "device/samsung/gta4xlwifi": {
-    "date": "2023-06-05T08:17:51-06:00",
-    "deepClone": false,
-    "deps": [
-      "device/samsung/gta4xl-common"
-    ],
-    "fetchLFS": false,
-    "fetchSubmodules": false,
-    "leaveDotGit": false,
-    "path": "/nix/store/rlkvh3l24bmlpyg90wg0vxbwc6f13kqm-android_device_samsung_gta4xlwifi",
-    "rev": "467e560f550341fc3b878b74d1d3edde58e537e6",
-    "sha256": "02960ps3n8fvznfzsyb3dyv2ybcwdy2pvryw49h81k6i57bnmrwc",
-    "url": "https://github.com/LineageOS/android_device_samsung_gta4xlwifi"
-  },
-  "device/samsung/gtowifi": {
-    "date": "2023-03-17T20:23:02-07:00",
-    "deepClone": false,
-    "deps": [
-      "hardware/samsung",
-      "kernel/samsung/sdm429"
-    ],
-    "fetchLFS": false,
-    "fetchSubmodules": false,
-    "leaveDotGit": false,
-    "path": "/nix/store/9jaih20dv4hxg556baq6v653vj6skkq8-android_device_samsung_gtowifi",
-    "rev": "b6a87af9dc620e9c99178f9120ee866edac9f2cc",
-    "sha256": "1kqzq9w72inc635yiqcakrlfh22n71wb952jlqr90rc33mhg28vv",
-    "url": "https://github.com/LineageOS/android_device_samsung_gtowifi"
-  },
-  "device/samsung/gts4lv": {
-    "date": "2023-03-18T20:52:13+00:00",
-    "deepClone": false,
-    "deps": [
-      "device/samsung/gts4lv-common"
-    ],
-    "fetchLFS": false,
-    "fetchSubmodules": false,
-    "leaveDotGit": false,
-    "path": "/nix/store/p7nv3hrpr0m2jsvjddb3i6hibn1330hp-android_device_samsung_gts4lv",
-    "rev": "85524be6d892d0f491a9cd5bb9e1ec0864a6a783",
-    "sha256": "0k1d67qd1qd1zp4ibdyf4nsphryynblirvb5c0zayjgjrxwfr5ck",
-    "url": "https://github.com/LineageOS/android_device_samsung_gts4lv"
-  },
-  "device/samsung/gts4lv-common": {
-    "date": "2023-07-26T22:06:33+02:00",
-    "deepClone": false,
-    "deps": [
-      "hardware/samsung",
-      "kernel/samsung/sdm670"
-    ],
-    "fetchLFS": false,
-    "fetchSubmodules": false,
-    "leaveDotGit": false,
-    "path": "/nix/store/6n5jxnhr7pfg8l0pyq8syi1nw7lh2arb-android_device_samsung_gts4lv-common",
-    "rev": "066dd54e0d7425e6d278e48bef228d8d01f26254",
-    "sha256": "1amkn2qk0brbnvrvw4hsjd1ran1m4359l0a8zapq3vnzkhh77dqq",
-    "url": "https://github.com/LineageOS/android_device_samsung_gts4lv-common"
-  },
-  "device/samsung/gts4lvwifi": {
-    "date": "2023-03-18T19:26:50+00:00",
-    "deepClone": false,
-    "deps": [
-      "device/samsung/gts4lv-common"
-    ],
-    "fetchLFS": false,
-    "fetchSubmodules": false,
-    "leaveDotGit": false,
-    "path": "/nix/store/nw1n36k2iyn8i06f22x91safwk4ak6p4-android_device_samsung_gts4lvwifi",
-    "rev": "01654dbbab37fca7090beb36f547fe5ce4829527",
-    "sha256": "1hb4crv68blwx6dhzh1kvdp35f93869a1dr07wh7d3hi6hhvmcg6",
-    "url": "https://github.com/LineageOS/android_device_samsung_gts4lvwifi"
-  },
-  "device/samsung/m52xq": {
-    "date": "2023-09-10T17:39:08+02:00",
-    "deepClone": false,
-    "deps": [
-      "device/samsung/sm7325-common"
-    ],
-    "fetchLFS": false,
-    "fetchSubmodules": false,
-    "leaveDotGit": false,
-    "path": "/nix/store/klwlgfjcp0spxpa7bpnwhflhhvrkly14-android_device_samsung_m52xq",
-    "rev": "3d705c41ef13b074dae9471ed5a997f30472f592",
-    "sha256": "0y45j7hknz2l07r57pcgvg1vpjpqfpyzky2wbibkpxdmgsxiwzb8",
-    "url": "https://github.com/LineageOS/android_device_samsung_m52xq"
-  },
-  "device/samsung/sm7125-common": {
-    "date": "2023-11-07T14:29:36+01:00",
-    "deepClone": false,
-    "deps": [
-      "kernel/samsung/sm7125",
-      "hardware/samsung"
-    ],
-    "fetchLFS": false,
-    "fetchSubmodules": false,
-    "leaveDotGit": false,
-    "path": "/nix/store/0p7hqf09hl19i88y896m9zrh7izxmr9n-android_device_samsung_sm7125-common",
-    "rev": "30fc583a77ea8fe4c9d9389749f2b33512af22bd",
-    "sha256": "162wwnj41ns0z4dxh1w2pcv51ncwi45nllrq272lpl1f6r2wfx3r",
-    "url": "https://github.com/LineageOS/android_device_samsung_sm7125-common"
-  },
-  "device/samsung/sm7325-common": {
-    "date": "2023-11-07T14:53:15+01:00",
-    "deepClone": false,
-    "deps": [
-      "kernel/samsung/sm7325",
-      "hardware/samsung"
-    ],
-    "fetchLFS": false,
-    "fetchSubmodules": false,
-    "leaveDotGit": false,
-    "path": "/nix/store/jzmm0lclvvg26741p94xpcri24msb8np-android_device_samsung_sm7325-common",
-    "rev": "1e58ff9ec3116591209d5a2865a42eaeaf4b24aa",
-    "sha256": "1b8h3ip6fyswcb4s6vz5jalp7zn5kbmshib564qglgghqbn3cl8h",
-    "url": "https://github.com/LineageOS/android_device_samsung_sm7325-common"
-  },
-  "device/samsung/star2lte": {
-    "date": "2023-04-07T00:24:43+04:00",
-    "deepClone": false,
-    "deps": [
-      "device/samsung/exynos9810-common"
-    ],
-    "fetchLFS": false,
-    "fetchSubmodules": false,
-    "leaveDotGit": false,
-    "path": "/nix/store/8gnpyag6fw1ldjyvl4xqcffkr7l63z9g-android_device_samsung_star2lte",
-    "rev": "5c8a9810e24244680fadc8971340ddbd7bef6d5c",
-    "sha256": "0gfgf0x224riq028bsz161flw9g41miw0qiyprh1l5rj6m0q7qln",
-    "url": "https://github.com/LineageOS/android_device_samsung_star2lte"
-  },
-  "device/samsung/starlte": {
-    "date": "2023-04-07T00:15:54+04:00",
-    "deepClone": false,
-    "deps": [
-      "device/samsung/exynos9810-common"
-    ],
-    "fetchLFS": false,
-    "fetchSubmodules": false,
-    "leaveDotGit": false,
-    "path": "/nix/store/q9bmgvxywamn0r1bn118q6xxg6kwl0if-android_device_samsung_starlte",
-    "rev": "9c55d5415dfc9eb7d9b256cc82e5127c968d8504",
-    "sha256": "0dmlmbj06m9ksngv8j3cvjryqdbj9f6dba55kr1a31sxi8c9drhg",
-    "url": "https://github.com/LineageOS/android_device_samsung_starlte"
-  },
-  "device/samsung_slsi/sepolicy": {
-    "date": "2023-06-13T20:05:46+02:00",
-    "deepClone": false,
-    "deps": [],
-    "fetchLFS": false,
-    "fetchSubmodules": false,
-    "leaveDotGit": false,
-    "path": "/nix/store/a85bwvpq1ldcxgrzngxn0rbbwfj5x6al-android_device_samsung_slsi_sepolicy",
-    "rev": "52e4e8929d4c0c14a213b09c448d09717940c091",
-    "sha256": "07sy5411yxzvscm1n881hs82hlyhqqrkpnaqnxns3xnjcadcvn04",
-    "url": "https://github.com/LineageOS/android_device_samsung_slsi_sepolicy"
-  },
-  "device/shift/axolotl": {
-    "date": "2023-10-26T12:25:22+03:00",
-    "deepClone": false,
-    "deps": [
-      "kernel/shift/sdm845"
-    ],
-    "fetchLFS": false,
-    "fetchSubmodules": false,
-    "leaveDotGit": false,
-    "path": "/nix/store/wzad22j11mlx015xixr3qzypsbz34iwb-android_device_shift_axolotl",
-    "rev": "db85bf2fef682d828a03712f604dcc68b8788bcd",
-    "sha256": "0iscv9f1x4wgmmr9jqkys024i4174n34s1lqh787am6hapfb56hz",
-    "url": "https://github.com/LineageOS/android_device_shift_axolotl"
-  },
-  "device/sony/akari": {
-    "date": "2022-11-30T20:23:37+01:00",
-    "deepClone": false,
-    "deps": [
-      "device/sony/tama-common"
-    ],
-    "fetchLFS": false,
-    "fetchSubmodules": false,
-    "leaveDotGit": false,
-    "path": "/nix/store/dwjyib2lxf8zb1nmc5bnnxqdgh6c8j4z-android_device_sony_akari",
-    "rev": "571f1865be63c1039ee3487ec72c4096e94e81ff",
-    "sha256": "0my77zphvvffbzbwxgh4d97qj57wspinhgwqyl3pzid2kafsi687",
-    "url": "https://github.com/LineageOS/android_device_sony_akari"
-  },
-  "device/sony/akatsuki": {
-    "date": "2022-11-30T20:25:33+01:00",
-    "deepClone": false,
-    "deps": [
-      "device/sony/tama-common"
-    ],
-    "fetchLFS": false,
-    "fetchSubmodules": false,
-    "leaveDotGit": false,
-    "path": "/nix/store/1p0zgcdv60g9b27lr4yki16pc3cvsgid-android_device_sony_akatsuki",
-    "rev": "b0a9b9e35aa50ecb9879cd51feda244f18bff96f",
-    "sha256": "1m71az09ldf7c68j3sx12fd9pkx3a6qv3a2m2lpc7gny508d35q6",
-    "url": "https://github.com/LineageOS/android_device_sony_akatsuki"
-  },
-  "device/sony/aurora": {
-    "date": "2022-12-20T18:00:34+01:00",
-    "deepClone": false,
-    "deps": [
-      "device/sony/tama-common"
-    ],
-    "fetchLFS": false,
-    "fetchSubmodules": false,
-    "leaveDotGit": false,
-    "path": "/nix/store/w5wyrayiwpm8k4iv1vh85s69zxd73za6-android_device_sony_aurora",
-    "rev": "36529d62cf42a61ab90bc84a850083235b20577c",
-    "sha256": "0708a2ajmv0230z9kwj3085knpdiddqaz9lkxq8fyw1f4z809c0z",
-    "url": "https://github.com/LineageOS/android_device_sony_aurora"
-  },
-  "device/sony/discovery": {
-    "date": "2023-11-03T14:27:26+01:00",
-    "deepClone": false,
-    "deps": [
-      "device/sony/nile-common"
-    ],
-    "fetchLFS": false,
-    "fetchSubmodules": false,
-    "leaveDotGit": false,
-    "path": "/nix/store/0ixhzpkparwj92mirygwm3g1shy6skmw-android_device_sony_discovery",
-    "rev": "a2a0ae66046f4add52edf7c3461404777ca4d68b",
-    "sha256": "1k46gk6b6q94brzr8sfqn7768m3g1ag2lj5kwqkmfgi0fqa3x5gx",
-    "url": "https://github.com/LineageOS/android_device_sony_discovery"
-  },
-  "device/sony/kirin": {
-    "date": "2023-11-03T14:27:44+01:00",
-    "deepClone": false,
-    "deps": [
-      "device/sony/nile-common"
-    ],
-    "fetchLFS": false,
-    "fetchSubmodules": false,
-    "leaveDotGit": false,
-    "path": "/nix/store/9n1vafdphfmqa328z0da5n2h76nhgjj8-android_device_sony_kirin",
-    "rev": "69f88900d01431f384258e26e6d094b51b4c933d",
-    "sha256": "1aly6c96c4hy0dz7yjkx5ai783n1664m33iyax95hiqh7d0nla4g",
-    "url": "https://github.com/LineageOS/android_device_sony_kirin"
-  },
-  "device/sony/mermaid": {
-    "date": "2023-11-03T14:27:57+01:00",
-    "deepClone": false,
-    "deps": [
-      "device/sony/nile-common"
-    ],
-    "fetchLFS": false,
-    "fetchSubmodules": false,
-    "leaveDotGit": false,
-    "path": "/nix/store/k6anl53jcsfih2nfwqz9bx0ir8c3fsy6-android_device_sony_mermaid",
-    "rev": "2b3ba326fb8d59f308a4564e87733bbc2d58972e",
-    "sha256": "0xal2wpz7g73b4a8hsanhdw295lmpjrra0bljg791c1yvqvih18c",
-    "url": "https://github.com/LineageOS/android_device_sony_mermaid"
-  },
-  "device/sony/nile-common": {
-    "date": "2023-11-12T23:12:36+00:00",
-    "deepClone": false,
-    "deps": [
-      "kernel/sony/sdm660",
-      "hardware/sony/macaddrsetup",
-      "hardware/sony/simdetect",
-      "hardware/sony/SonyOpenTelephony"
-    ],
-    "fetchLFS": false,
-    "fetchSubmodules": false,
-    "leaveDotGit": false,
-    "path": "/nix/store/k282yqz5zis3iiv36a5zbwwqmw8n74p1-android_device_sony_nile-common",
-    "rev": "ed2203b6ade9f768010360f6fde8604ce5d79994",
-    "sha256": "0a9hmaf3c3fg8bjvsm6ln6hg6r9nxhc1zbr2j59xanily8lcyivg",
-    "url": "https://github.com/LineageOS/android_device_sony_nile-common"
-  },
-  "device/sony/pdx203": {
-    "date": "2023-02-13T18:39:06+08:00",
-    "deepClone": false,
-    "deps": [
-      "device/sony/sm8250-common"
-    ],
-    "fetchLFS": false,
-    "fetchSubmodules": false,
-    "leaveDotGit": false,
-    "path": "/nix/store/ljmk2a9b9i5fz2q6g2z0j7ivv0sy882y-android_device_sony_pdx203",
-    "rev": "72d339ed87ce078270b94a81fbf0b7fa858bb3d9",
-    "sha256": "0aigblm0n505gdy90dnhvs6x5p1nn9r9y6b34xnjv17wjhs97ard",
-    "url": "https://github.com/LineageOS/android_device_sony_pdx203"
-  },
-  "device/sony/pdx206": {
-    "date": "2023-03-25T10:45:51+09:00",
-    "deepClone": false,
-    "deps": [
-      "device/sony/sm8250-common"
-    ],
-    "fetchLFS": false,
-    "fetchSubmodules": false,
-    "leaveDotGit": false,
-    "path": "/nix/store/5azf4v1nlryjbga0wyyvvrd4jvhmqdny-android_device_sony_pdx206",
-    "rev": "f611848d7781ff10c308ac24f6f1daa263881d77",
-    "sha256": "1ab33bg4gs1yhv8vin9mf8a36adczmza5g6jsj5mhsyb02iz6h7z",
-    "url": "https://github.com/LineageOS/android_device_sony_pdx206"
-  },
-  "device/sony/pdx214": {
-    "date": "2023-06-14T13:31:38+08:00",
-    "deepClone": false,
-    "deps": [
-      "device/sony/sm8350-common"
-    ],
-    "fetchLFS": false,
-    "fetchSubmodules": false,
-    "leaveDotGit": false,
-    "path": "/nix/store/z7zcqa1y6jx0mlp6bdc191jpczv3bvhh-android_device_sony_pdx214",
-    "rev": "cd65db1902d292f350a1169bbfcd9d68fca8e542",
-    "sha256": "08dayydy8ihbn6xf1m7185sqsjqdc78h6dqf5rvi0v1fxzrs47wg",
-    "url": "https://github.com/LineageOS/android_device_sony_pdx214"
-  },
-  "device/sony/pdx215": {
-    "date": "2023-06-14T14:05:01+08:00",
-    "deepClone": false,
-    "deps": [
-      "device/sony/sm8350-common"
-    ],
-    "fetchLFS": false,
-    "fetchSubmodules": false,
-    "leaveDotGit": false,
-    "path": "/nix/store/sas3rrw1bv3p1hxcpyvrvv4kikqzhnnm-android_device_sony_pdx215",
-    "rev": "ce83d83153ddf20d31f8b5e37b0081e1955da76b",
-    "sha256": "0agapd085j96lds8aslq6phwgnrkjmkxy5mvz7lx1xiar5pily4b",
-    "url": "https://github.com/LineageOS/android_device_sony_pdx215"
-  },
-  "device/sony/pioneer": {
-    "date": "2023-11-03T14:27:52+01:00",
-    "deepClone": false,
-    "deps": [
-      "device/sony/nile-common"
-    ],
-    "fetchLFS": false,
-    "fetchSubmodules": false,
-    "leaveDotGit": false,
-    "path": "/nix/store/g5parcb7pzphplbz4n98sp1li4ng1sai-android_device_sony_pioneer",
-    "rev": "06783d297fd6c14636e60c76f68bff8bd3e9dbee",
-    "sha256": "00yb1pyl8n82ql9a4zn3hyxcr0big7g8bm704vhsdrwk6blj5siy",
-    "url": "https://github.com/LineageOS/android_device_sony_pioneer"
-  },
-  "device/sony/sm8250-common": {
-    "date": "2023-03-20T09:40:55+09:00",
-    "deepClone": false,
-    "deps": [
-      "hardware/sony",
-      "kernel/sony/sm8250"
-    ],
-    "fetchLFS": false,
-    "fetchSubmodules": false,
-    "leaveDotGit": false,
-    "path": "/nix/store/hq6l5524q8dksr42rz0svfhm285wvkay-android_device_sony_sm8250-common",
-    "rev": "eb8d7768a2a30268f4deb58e848f994f4f624ce3",
-    "sha256": "1q0r7asrlp1zjl1p3w6g7gnp46n6q90v2y55rn710cl3ff4x9ha5",
-    "url": "https://github.com/LineageOS/android_device_sony_sm8250-common"
-  },
-  "device/sony/sm8350-common": {
-    "date": "2023-06-16T18:38:40+08:00",
-    "deepClone": false,
-    "deps": [
-      "hardware/sony",
-      "kernel/sony/sm8350"
-    ],
-    "fetchLFS": false,
-    "fetchSubmodules": false,
-    "leaveDotGit": false,
-    "path": "/nix/store/hb0i9c3c9ikqjz1c50kxc5rpdg53npik-android_device_sony_sm8350-common",
-    "rev": "871863c2de8c9d9b841eba811eb9d5da4e70a453",
-    "sha256": "10lahzrfzl46h28qgnskp898mkf7dxk283f51zlij5y2i4n6jrkq",
-    "url": "https://github.com/LineageOS/android_device_sony_sm8350-common"
-  },
-  "device/sony/tama-common": {
-    "date": "2023-06-12T19:10:13+02:00",
-    "deepClone": false,
-    "deps": [
-      "kernel/sony/sdm845",
-      "hardware/sony/SonyOpenTelephony"
-    ],
-    "fetchLFS": false,
-    "fetchSubmodules": false,
-    "leaveDotGit": false,
-    "path": "/nix/store/jx1wkdmm7dk2xvs7swd0zhml18bd0b9y-android_device_sony_tama-common",
-    "rev": "045dcf4263f76f939214797714638f2b77cbfcc0",
-    "sha256": "1yc362cjwg9ql3pk5qd5nzbz114m7a6sx8q6pl4x1h79rfhv197n",
-    "url": "https://github.com/LineageOS/android_device_sony_tama-common"
-  },
-  "device/sony/voyager": {
-    "date": "2023-11-03T14:27:39+01:00",
-    "deepClone": false,
-    "deps": [
-      "device/sony/nile-common"
-    ],
-    "fetchLFS": false,
-    "fetchSubmodules": false,
-    "leaveDotGit": false,
-    "path": "/nix/store/4qdybc7ai7s95x72w7ah9qqpjahsx46i-android_device_sony_voyager",
-    "rev": "640bb7e394562df7c9783d1c67c61b6caca3fef8",
-    "sha256": "0yfvzgw6dpdzxnsc280w3glfa8k6wx14fwrywmq3jds1gnirjhhp",
-    "url": "https://github.com/LineageOS/android_device_sony_voyager"
-  },
-  "device/sony/xz2c": {
-    "date": "2022-11-30T20:27:36+01:00",
-    "deepClone": false,
-    "deps": [
-      "device/sony/tama-common"
-    ],
-    "fetchLFS": false,
-    "fetchSubmodules": false,
-    "leaveDotGit": false,
-    "path": "/nix/store/lrprw0s86da68ylm3x410glnpgaz6ibz-android_device_sony_xz2c",
-    "rev": "b2c4e3307be659c2ddc5c04ec9a8e5be579ef3a1",
-    "sha256": "1pvz0cb4rfc0q2qvf663yvfz6fax5k70k8n3blf5xyj1102jlylb",
-    "url": "https://github.com/LineageOS/android_device_sony_xz2c"
-  },
-  "device/xiaomi/Mi439": {
-    "date": "2023-11-05T03:22:49+08:00",
-    "deepClone": false,
-    "deps": [
-      "device/xiaomi/mithorium-common"
-    ],
-    "fetchLFS": false,
-    "fetchSubmodules": false,
-    "leaveDotGit": false,
-    "path": "/nix/store/0mj1fjczxwa5p0ai55gawhf44nap6lnp-android_device_xiaomi_Mi439",
-    "rev": "9002689e7bdfdcd7160da13c47b9d78aff4b9c64",
-    "sha256": "1jpgnpbssq64hfyng2ms1kci9fn2nvblkzg0153k6hg8ym92q0fj",
-    "url": "https://github.com/LineageOS/android_device_xiaomi_Mi439"
-  },
-  "device/xiaomi/Mi8917": {
-    "date": "2023-09-11T03:56:56+08:00",
-    "deepClone": false,
-    "deps": [
-      "device/xiaomi/Mi8937"
-    ],
-    "fetchLFS": false,
-    "fetchSubmodules": false,
-    "leaveDotGit": false,
-    "path": "/nix/store/zl20n90mw81ksai21aqk548qxfd2ijyp-android_device_xiaomi_Mi8917",
-    "rev": "64eac02d4ab650d02db08c00e38e564783b42070",
-    "sha256": "1idlszlp6q1hqvh47wrd50mq6h6wx4cqwyzj6h941pszl0gj35wp",
-    "url": "https://github.com/LineageOS/android_device_xiaomi_Mi8917"
-  },
-  "device/xiaomi/Mi8937": {
-    "date": "2023-11-06T19:41:27+08:00",
-    "deepClone": false,
-    "deps": [
-      "device/xiaomi/mithorium-common"
-    ],
-    "fetchLFS": false,
-    "fetchSubmodules": false,
-    "leaveDotGit": false,
-    "path": "/nix/store/9zj7s6dl233j6lvyasn6ndlnp0n3fg4g-android_device_xiaomi_Mi8937",
-    "rev": "e1947fbfddbe3ee9b8b6e39bd3f73f27d5aeb504",
-    "sha256": "0nj24zara72hqr0yl6s87yc049xdsln109fjx93hswh7y31pfjpi",
-    "url": "https://github.com/LineageOS/android_device_xiaomi_Mi8937"
-  },
-  "device/xiaomi/alioth": {
-    "date": "2023-07-16T11:57:33+02:00",
-    "deepClone": false,
-    "deps": [
-      "device/xiaomi/sm8250-common"
-    ],
-    "fetchLFS": false,
-    "fetchSubmodules": false,
-    "leaveDotGit": false,
-    "path": "/nix/store/4hl0kfsygga4430cg1r7jj240qxahdin-android_device_xiaomi_alioth",
-    "rev": "77b35456af22c884b56fccc667eb936b4ea25eee",
-    "sha256": "1lsci7bxrmf0rs551scai7pxh15m5m9ag7z8blyx3ps2i3pgqsln",
-    "url": "https://github.com/LineageOS/android_device_xiaomi_alioth"
-  },
-  "device/xiaomi/apollon": {
-    "date": "2023-08-30T17:48:50+00:00",
-    "deepClone": false,
-    "deps": [
-      "device/xiaomi/sm8250-common"
-    ],
-    "fetchLFS": false,
-    "fetchSubmodules": false,
-    "leaveDotGit": false,
-    "path": "/nix/store/rc0gwg0f3gp5fwjxnl6yglq7vfnw01hn-android_device_xiaomi_apollon",
-    "rev": "08b6b0a86da08928d134409bfafa3f1fe2a68650",
-    "sha256": "0a40l6mwrr3a7p5nnq3xsy0zmznn75zymri6z9kp8w9is8g1n8jl",
-    "url": "https://github.com/LineageOS/android_device_xiaomi_apollon"
-  },
-  "device/xiaomi/beryllium": {
-    "date": "2023-11-14T09:23:41+00:00",
-    "deepClone": false,
-    "deps": [
-      "device/xiaomi/sdm845-common"
-    ],
-    "fetchLFS": false,
-    "fetchSubmodules": false,
-    "leaveDotGit": false,
-    "path": "/nix/store/izmkjrg5avs6k8b4yawf6xkia0la8c0v-android_device_xiaomi_beryllium",
-    "rev": "30581c3f82849ad13dac61ea0917e758eb99027b",
-    "sha256": "1sl991kl3c4rj6zpqvfad5l81ik8s2zpd752vpg31d2myni7iy70",
-    "url": "https://github.com/LineageOS/android_device_xiaomi_beryllium"
-  },
-  "device/xiaomi/chiron": {
-    "date": "2023-01-04T09:09:36+02:00",
-    "deepClone": false,
-    "deps": [
-      "device/xiaomi/msm8998-common"
-    ],
-    "fetchLFS": false,
-    "fetchSubmodules": false,
-    "leaveDotGit": false,
-    "path": "/nix/store/y3gnqrpr2cmwlp4dciwhlkpi6i8cblma-android_device_xiaomi_chiron",
-    "rev": "9492c843d119617a9e60aec14f40a49d360ceab8",
-    "sha256": "0hbggq0y6f4bmhknpkvwdj2449kcx3pld8z4gk1axmz7arm4lb52",
-    "url": "https://github.com/LineageOS/android_device_xiaomi_chiron"
-  },
-  "device/xiaomi/davinci": {
-    "date": "2023-08-27T12:16:45-04:00",
-    "deepClone": false,
-    "deps": [
-      "device/xiaomi/sm6150-common"
-    ],
-    "fetchLFS": false,
-    "fetchSubmodules": false,
-    "leaveDotGit": false,
-    "path": "/nix/store/0g5ng9lkz8k77v4idw796cm2gibi0y8c-android_device_xiaomi_davinci",
-    "rev": "40fd25146f25b1ea4e2360adda5ad29a08f5b981",
-    "sha256": "1pc59fzcl2vsksjk4cv4b6bb11vacd8ykwxc8m9l7bm2s9fqv0qh",
-    "url": "https://github.com/LineageOS/android_device_xiaomi_davinci"
-  },
-  "device/xiaomi/dipper": {
-    "date": "2023-11-14T09:25:44+00:00",
-    "deepClone": false,
-    "deps": [
-      "device/xiaomi/sdm845-common"
-    ],
-    "fetchLFS": false,
-    "fetchSubmodules": false,
-    "leaveDotGit": false,
-    "path": "/nix/store/vj99si149g98662miwic8n9yij4vdnpr-android_device_xiaomi_dipper",
-    "rev": "406240463ef9b3969d6f6c17a4acf9b82d71fe60",
-    "sha256": "00bv7w8a6sm2q32ygk59znx9acrkpmj1xdsb4r8cpkyw6kl4hbys",
-    "url": "https://github.com/LineageOS/android_device_xiaomi_dipper"
-  },
-  "device/xiaomi/equuleus": {
-    "date": "2022-11-17T14:31:43+00:00",
-    "deepClone": false,
-    "deps": [
-      "device/xiaomi/sdm845-common"
-    ],
-    "fetchLFS": false,
-    "fetchSubmodules": false,
-    "leaveDotGit": false,
-    "path": "/nix/store/wmsr4w2mscckla96md2laaygwl1k9w7c-android_device_xiaomi_equuleus",
-    "rev": "9c1d54987f27fe3a545c822052306c52d5801a42",
-    "sha256": "0zn22jyxby1ccf1rrd90d361vx93iv6qcmaiy3h0ps7hp0pk5qap",
-    "url": "https://github.com/LineageOS/android_device_xiaomi_equuleus"
-  },
-  "device/xiaomi/gauguin": {
-    "date": "2023-11-11T20:54:43+05:45",
-    "deepClone": false,
-    "deps": [
-      "kernel/xiaomi/gauguin",
-      "hardware/xiaomi"
-    ],
-    "fetchLFS": false,
-    "fetchSubmodules": false,
-    "leaveDotGit": false,
-    "path": "/nix/store/wqwpc74d8mrp0qbbm6487y4fpdc8b8f2-android_device_xiaomi_gauguin",
-    "rev": "d97d80a13dca745cec6c063c1470d7c675011331",
-    "sha256": "1p1pw7xqs3rfdbz4d3adj8pm5z7jbh0wj9sd4qaqb8dx5a94w5a1",
-    "url": "https://github.com/LineageOS/android_device_xiaomi_gauguin"
-  },
-  "device/xiaomi/gemini": {
-    "date": "2023-10-28T11:25:50+02:00",
-    "deepClone": false,
-    "deps": [
-      "device/xiaomi/msm8996-common"
-    ],
-    "fetchLFS": false,
-    "fetchSubmodules": false,
-    "leaveDotGit": false,
-    "path": "/nix/store/2xjnzxnh47z75fpgpd4sxnga40i3nzpr-android_device_xiaomi_gemini",
-    "rev": "59972d1603ecddad259b563907535087a1cc8ba8",
-    "sha256": "0518kr9y4vvvv6xl8db31n54dv69zgli4gxpvv7gcrgr6sp40ys5",
-    "url": "https://github.com/LineageOS/android_device_xiaomi_gemini"
-  },
-  "device/xiaomi/grus": {
-    "date": "2023-06-24T17:50:54+02:00",
-    "deepClone": false,
-    "deps": [
-      "device/xiaomi/sdm710-common"
-    ],
-    "fetchLFS": false,
-    "fetchSubmodules": false,
-    "leaveDotGit": false,
-    "path": "/nix/store/fvjx32nx6l57l06w5sapc112az6pxmx7-android_device_xiaomi_grus",
-    "rev": "fc35d4b36de86d21be612d0b7e7595233440b61a",
-    "sha256": "1w6r2vyh4898ak7rvp6i74q66204kzg5bl90317b9r2w3qs9si20",
-    "url": "https://github.com/LineageOS/android_device_xiaomi_grus"
-  },
-  "device/xiaomi/haydn": {
-    "date": "2023-04-18T01:46:49+05:30",
-    "deepClone": false,
-    "deps": [
-      "device/xiaomi/sm8350-common"
-    ],
-    "fetchLFS": false,
-    "fetchSubmodules": false,
-    "leaveDotGit": false,
-    "path": "/nix/store/bbrknr0zndj76avvfh97sh9q6s9q4nlc-android_device_xiaomi_haydn",
-    "rev": "fe0faf4c587c3de915310b7bbb7e4cfee93820f1",
-    "sha256": "10xs5nw6k80py9a5y40qn2pqbsyzgg2bd7f08zhpyk261gfgxhk1",
-    "url": "https://github.com/LineageOS/android_device_xiaomi_haydn"
-  },
-  "device/xiaomi/lancelot": {
-    "date": "2023-02-27T09:45:24+01:00",
-    "deepClone": false,
-    "deps": [
-      "device/xiaomi/mt6768-common"
-    ],
-    "fetchLFS": false,
-    "fetchSubmodules": false,
-    "leaveDotGit": false,
-    "path": "/nix/store/cjxiy2am9nxr2z37ilb8wzvmn7iafb8c-android_device_xiaomi_lancelot",
-    "rev": "7ca4c64b687f1416e50eb10043441d740ad8eb21",
-    "sha256": "0p8yhmi7d2qqcpzy9h409jmbv7nzvfzk700jkh0s1pyd97j222lj",
-    "url": "https://github.com/LineageOS/android_device_xiaomi_lancelot"
-  },
-  "device/xiaomi/lisa": {
-    "date": "2023-04-17T14:57:48+02:00",
-    "deepClone": false,
-    "deps": [
-      "device/xiaomi/sm8350-common"
-    ],
-    "fetchLFS": false,
-    "fetchSubmodules": false,
-    "leaveDotGit": false,
-    "path": "/nix/store/ml2gbzp1mwvgix28qq6h5lr1gh25a7h4-android_device_xiaomi_lisa",
-    "rev": "bab2b740cc7c15eafa37f430c0e3489a7a6b7133",
-    "sha256": "18iz4dmwk076gk9fph640lms9m59rb402csdw3vm1fc0dhxb8061",
-    "url": "https://github.com/LineageOS/android_device_xiaomi_lisa"
-  },
-  "device/xiaomi/lmi": {
-    "date": "2023-05-14T18:07:02+02:00",
-    "deepClone": false,
-    "deps": [
-      "device/xiaomi/sm8250-common"
-    ],
-    "fetchLFS": false,
-    "fetchSubmodules": false,
-    "leaveDotGit": false,
-    "path": "/nix/store/cg4qa5x09zcsmpmcicsi4wpq6fgada96-android_device_xiaomi_lmi",
-    "rev": "caf4767fdb6c017d3dcade5e4767c7beaa08e3a6",
-    "sha256": "1h3vkshj3b9zk3rd3ax2a1hpsrqfavis3prki9ap8pd21fms91c6",
-    "url": "https://github.com/LineageOS/android_device_xiaomi_lmi"
-  },
-  "device/xiaomi/mars": {
-    "date": "2023-11-10T23:26:32+08:00",
-    "deepClone": false,
-    "deps": [
-      "device/xiaomi/sm8350-common"
-    ],
-    "fetchLFS": false,
-    "fetchSubmodules": false,
-    "leaveDotGit": false,
-    "path": "/nix/store/ipxzwiwwm2mmaxmkg5vbp8nvfrrh6r70-android_device_xiaomi_mars",
-    "rev": "b6baedac3a580dde77b8b1ac95b8a8f7e8cbf9b6",
-    "sha256": "0075wwfiyv10s26kywagqa4lf450iqz1kwzdfi7smlzvqanx9qr7",
-    "url": "https://github.com/LineageOS/android_device_xiaomi_mars"
-  },
-  "device/xiaomi/merlinx": {
-    "date": "2023-02-27T09:45:02+01:00",
-    "deepClone": false,
-    "deps": [
-      "device/xiaomi/mt6768-common"
-    ],
-    "fetchLFS": false,
-    "fetchSubmodules": false,
-    "leaveDotGit": false,
-    "path": "/nix/store/szsyqffy2v55x0yarqmhbrbra2jx9c6p-android_device_xiaomi_merlinx",
-    "rev": "21e57f96e612594b0140979c0dee878b44c04006",
-    "sha256": "1pmc1kr4nbzk89wii72q6s59rkrsdyyjb49dcyjj87877pw8nhv5",
-    "url": "https://github.com/LineageOS/android_device_xiaomi_merlinx"
-  },
-  "device/xiaomi/miatoll": {
-    "date": "2023-08-29T05:02:24+00:00",
-    "deepClone": false,
-    "deps": [
-      "device/xiaomi/sm6250-common"
-    ],
-    "fetchLFS": false,
-    "fetchSubmodules": false,
-    "leaveDotGit": false,
-    "path": "/nix/store/0clkhs7yv671wz253dx9qd3xxfdd116z-android_device_xiaomi_miatoll",
-    "rev": "337378d3a1e92bcb2f7f88bd42d1f966f89c73fc",
-    "sha256": "047sjy55nhc7d94kbaj52z9hwh1wqn5hrp2wfk755ch0av0l41z3",
-    "url": "https://github.com/LineageOS/android_device_xiaomi_miatoll"
-  },
-  "device/xiaomi/mithorium-common": {
-    "date": "2023-10-30T04:23:45+08:00",
-    "deepClone": false,
-    "deps": [
-      "kernel/xiaomi/msm8937"
-    ],
-    "fetchLFS": false,
-    "fetchSubmodules": false,
-    "leaveDotGit": false,
-    "path": "/nix/store/w1vj51lasj6dcgq6nxp3cicysr5jz66i-android_device_xiaomi_mithorium-common",
-    "rev": "f2b721424c12694cb891e13e92eeb69d7427c2ae",
-    "sha256": "0haqnkryqcmyryckilc1byfk3y7zfyfmnhj2ljq0hs7qfahdpks8",
-    "url": "https://github.com/LineageOS/android_device_xiaomi_mithorium-common"
-  },
-  "device/xiaomi/msm8953-common": {
-    "date": "2023-09-29T07:48:31+02:00",
-    "deepClone": false,
-    "deps": [
-      "hardware/xiaomi"
-    ],
-    "fetchLFS": false,
-    "fetchSubmodules": false,
-    "leaveDotGit": false,
-    "path": "/nix/store/pdfk6ig0bjg7d1lrfrvg41v6xvvq3g76-android_device_xiaomi_msm8953-common",
-    "rev": "5767b85b14a1ee51ff0b43640e08971e3489acac",
-    "sha256": "0kpic3746grd6vy1arp8hzs0a2dp7mdpj76q3pbkffw4c594mhfj",
-    "url": "https://github.com/LineageOS/android_device_xiaomi_msm8953-common"
-  },
-  "device/xiaomi/msm8996-common": {
-    "date": "2023-11-03T14:46:27+00:00",
-    "deepClone": false,
-    "deps": [
-      "hardware/xiaomi",
-      "kernel/xiaomi/msm8996"
-    ],
-    "fetchLFS": false,
-    "fetchSubmodules": false,
-    "leaveDotGit": false,
-    "path": "/nix/store/acv2xgnga3vy73flgfv9p46bixvz4jmy-android_device_xiaomi_msm8996-common",
-    "rev": "3e52ab82181143f23178cfa6d0c34a26d687b9f4",
-    "sha256": "09zn1ij27n0f3yig77k1ac54fm52lxq6nynmq79v3kwg72xhp1pw",
-    "url": "https://github.com/LineageOS/android_device_xiaomi_msm8996-common"
-  },
-  "device/xiaomi/msm8998-common": {
-    "date": "2023-07-25T18:31:55+02:00",
-    "deepClone": false,
-    "deps": [
-      "hardware/xiaomi",
-      "kernel/xiaomi/msm8998"
-    ],
-    "fetchLFS": false,
-    "fetchSubmodules": false,
-    "leaveDotGit": false,
-    "path": "/nix/store/fxmfqjrrrgszzdr6bcxp2vprq8b0w643-android_device_xiaomi_msm8998-common",
-    "rev": "3a29a97077e2c0b9809a42ab31aff11a083668a2",
-    "sha256": "0szw6a147n9ljyab3dfdiz6zlknzfm24v7xjw9l8zr317q66scyr",
-    "url": "https://github.com/LineageOS/android_device_xiaomi_msm8998-common"
-  },
-  "device/xiaomi/mt6768-common": {
-    "date": "2023-08-28T16:07:53+02:00",
-    "deepClone": false,
-    "deps": [
-      "device/mediatek/sepolicy_vndr",
-      "hardware/mediatek",
-      "kernel/xiaomi/mt6768"
-    ],
-    "fetchLFS": false,
-    "fetchSubmodules": false,
-    "leaveDotGit": false,
-    "path": "/nix/store/r3x1klp594g5g14xfqrsm92z8i9dpqx1-android_device_xiaomi_mt6768-common",
-    "rev": "f8ed19a8c34edb3f38972ec01843564d3aa32be5",
-    "sha256": "1rdim9idmc4d4z9lkwa6nzl6967nvwbgimcc1ysfxlyjqd84v7sa",
-    "url": "https://github.com/LineageOS/android_device_xiaomi_mt6768-common"
-  },
-  "device/xiaomi/natrium": {
-    "date": "2023-10-28T12:04:32+02:00",
-    "deepClone": false,
-    "deps": [
-      "device/xiaomi/msm8996-common"
-    ],
-    "fetchLFS": false,
-    "fetchSubmodules": false,
-    "leaveDotGit": false,
-    "path": "/nix/store/v6zppw66k58ldfw3xd3mpqp9hvrb2739-android_device_xiaomi_natrium",
-    "rev": "e94cb3f40f1d59eb92972948163525f0b000b040",
-    "sha256": "1aq7hvyzcm48rdcnpc8n4wpnpib8bf9gy8yg5rfq60zmpz293776",
-    "url": "https://github.com/LineageOS/android_device_xiaomi_natrium"
-  },
-  "device/xiaomi/onclite": {
-    "date": "2023-11-03T09:36:28+05:30",
-    "deepClone": false,
-    "deps": [
-      "kernel/xiaomi/onclite"
-    ],
-    "fetchLFS": false,
-    "fetchSubmodules": false,
-    "leaveDotGit": false,
-    "path": "/nix/store/pr6fcarwc8d056pcf4a50aa2sm4a6yax-android_device_xiaomi_onclite",
-    "rev": "6fe91edec0886f8060e8388d6741dc28f704050f",
-    "sha256": "1c2m32mq1pqjj5s6sfiahw2izkaq5gmdyac5ipq0yj55lxs9d25d",
-    "url": "https://github.com/LineageOS/android_device_xiaomi_onclite"
-  },
-  "device/xiaomi/polaris": {
-    "date": "2023-11-14T10:29:48+00:00",
-    "deepClone": false,
-    "deps": [
-      "device/xiaomi/sdm845-common"
-    ],
-    "fetchLFS": false,
-    "fetchSubmodules": false,
-    "leaveDotGit": false,
-    "path": "/nix/store/7yf12vdj4kdrhzmiqs3r7g85g4g6daan-android_device_xiaomi_polaris",
-    "rev": "e8dff9af10ca3b315e6e1fb8ffe09a02f2ee4c99",
-    "sha256": "0badgg0dlwmgiljmr1877m8dg9s9p1ybq10y4h7p8qxmj397s8yx",
-    "url": "https://github.com/LineageOS/android_device_xiaomi_polaris"
-  },
-  "device/xiaomi/pyxis": {
-    "date": "2023-03-12T15:06:48+01:00",
-    "deepClone": false,
-    "deps": [
-      "device/xiaomi/sdm710-common"
-    ],
-    "fetchLFS": false,
-    "fetchSubmodules": false,
-    "leaveDotGit": false,
-    "path": "/nix/store/5jdprxvgkxzy0qy7zfvr63fbwrqrcny8-android_device_xiaomi_pyxis",
-    "rev": "cb1a92db21c5d1048d887d4b9f4dcd7071b3ab93",
-    "sha256": "1h4ifzszx08mix6c8xwdw2grfvf5wj2yyy6rkcx3mhi4cm0yqvpd",
-    "url": "https://github.com/LineageOS/android_device_xiaomi_pyxis"
-  },
-  "device/xiaomi/renoir": {
-    "date": "2023-03-29T14:52:57+02:00",
-    "deepClone": false,
-    "deps": [
-      "device/xiaomi/sm8350-common"
-    ],
-    "fetchLFS": false,
-    "fetchSubmodules": false,
-    "leaveDotGit": false,
-    "path": "/nix/store/vmlh5v5ni6iy1vs5vqa3bdgxwd9jlwap-android_device_xiaomi_renoir",
-    "rev": "b0c60f40f0e24d71fa028589e6b108b88fa58843",
-    "sha256": "012431vlsnm9rqwi7n02sqkmgizspcp96zf3xn50mw678c9wddrw",
-    "url": "https://github.com/LineageOS/android_device_xiaomi_renoir"
-  },
-  "device/xiaomi/rosemary": {
-    "date": "2023-10-09T14:11:19+02:00",
-    "deepClone": false,
-    "deps": [
-      "device/mediatek/sepolicy_vndr",
-      "hardware/mediatek",
-      "hardware/xiaomi",
-      "kernel/xiaomi/mt6785"
-    ],
-    "fetchLFS": false,
-    "fetchSubmodules": false,
-    "leaveDotGit": false,
-    "path": "/nix/store/h43cm1q4gz15vkyy36zxkx5b4g3yq7jr-android_device_xiaomi_rosemary",
-    "rev": "97dcc44562a2d1ff7503b56a79ac5680f0a356eb",
-    "sha256": "190dqqq218z8gxp4hfcn1my232ymjv42fwwwy1i1x8vvfx2gzb46",
-    "url": "https://github.com/LineageOS/android_device_xiaomi_rosemary"
-  },
-  "device/xiaomi/sagit": {
-    "date": "2023-01-04T02:19:20+01:00",
-    "deepClone": false,
-    "deps": [
-      "device/xiaomi/msm8998-common"
-    ],
-    "fetchLFS": false,
-    "fetchSubmodules": false,
-    "leaveDotGit": false,
-    "path": "/nix/store/34lnv3l19sjvz8s049af2w05mmkzmgjd-android_device_xiaomi_sagit",
-    "rev": "3d78781b490366e21fc1da712671ad2bdd016140",
-    "sha256": "0y6hvp6faffpx4ddkr15a5jjsnf0iml2in56q0y56adp69bx2lhy",
-    "url": "https://github.com/LineageOS/android_device_xiaomi_sagit"
-  },
-  "device/xiaomi/sdm710-common": {
-    "date": "2023-11-16T17:14:26+00:00",
-    "deepClone": false,
-    "deps": [
-      "hardware/xiaomi",
-      "kernel/xiaomi/sdm710"
-    ],
-    "fetchLFS": false,
-    "fetchSubmodules": false,
-    "leaveDotGit": false,
-    "path": "/nix/store/ivi4q2g7bi8gl5jz8cbvp2ivsv1j4i31-android_device_xiaomi_sdm710-common",
-    "rev": "fe2bf735bbb702ff491f73f253bf4ce403c78727",
-    "sha256": "072rjsn1p13x4v8p85g833zch8skrs8w7k2wm8xrnykwn080flcy",
-    "url": "https://github.com/LineageOS/android_device_xiaomi_sdm710-common"
-  },
-  "device/xiaomi/sdm845-common": {
-    "date": "2023-06-10T19:14:38+02:00",
-    "deepClone": false,
-    "deps": [
-      "hardware/xiaomi",
-      "kernel/xiaomi/sdm845"
-    ],
-    "fetchLFS": false,
-    "fetchSubmodules": false,
-    "leaveDotGit": false,
-    "path": "/nix/store/wm8z54wwd5zylfl5wlk0mddd8fzigcsl-android_device_xiaomi_sdm845-common",
-    "rev": "b1136a02458904c6fcd46d95333c6b6b14e71bf8",
-    "sha256": "1gq638vbnxfhb3m2qpn3ibf3npzwyw1x2hjzgb5z6ps3z9vjsh8h",
-    "url": "https://github.com/LineageOS/android_device_xiaomi_sdm845-common"
-  },
-  "device/xiaomi/sm6150-common": {
-    "date": "2023-11-06T03:52:06-05:00",
-    "deepClone": false,
-    "deps": [
-      "kernel/xiaomi/sm6150",
-      "hardware/xiaomi"
-    ],
-    "fetchLFS": false,
-    "fetchSubmodules": false,
-    "leaveDotGit": false,
-    "path": "/nix/store/0zimp3rdglw5hhq8pwnfh8i3ixv29413-android_device_xiaomi_sm6150-common",
-    "rev": "a0cab74d888a1bb7cda7e4088bd3878b83ac4419",
-    "sha256": "19iwpgpzf3631pz38l3g8mag6kyhqlav2c1hzi9131c6m9fnwwp3",
-    "url": "https://github.com/LineageOS/android_device_xiaomi_sm6150-common"
-  },
-  "device/xiaomi/sm6250-common": {
-    "date": "2023-09-06T18:49:06+02:00",
-    "deepClone": false,
-    "deps": [
-      "hardware/sony/timekeep",
-      "hardware/xiaomi",
-      "kernel/xiaomi/sm6250"
-    ],
-    "fetchLFS": false,
-    "fetchSubmodules": false,
-    "leaveDotGit": false,
-    "path": "/nix/store/l7g2ns2yzjl38049gw7fqfz60dgjivp3-android_device_xiaomi_sm6250-common",
-    "rev": "9dcbbf27ff93c4913ddd6d0e167538748d44a65e",
-    "sha256": "020jm5mpi87cmnrkigqnxh8lgb0yv3xr4nzdxff4lzcfc5jaf2p7",
-    "url": "https://github.com/LineageOS/android_device_xiaomi_sm6250-common"
-  },
-  "device/xiaomi/sm8150-common": {
-    "date": "2023-11-18T23:31:10+01:00",
-    "deepClone": false,
-    "deps": [
-      "hardware/xiaomi"
-    ],
-    "fetchLFS": false,
-    "fetchSubmodules": false,
-    "leaveDotGit": false,
-    "path": "/nix/store/h2xdw1mlgni3qc1lgh3jmiqy7h8g5vih-android_device_xiaomi_sm8150-common",
-    "rev": "3a357b9826d65c4c3497d24eb37e603468def5c3",
-    "sha256": "0qysnca7i7vx36npiq2zlgmdpwllsy5p37wc2b8slg78argwx6c0",
-    "url": "https://github.com/LineageOS/android_device_xiaomi_sm8150-common"
-  },
-  "device/xiaomi/sm8250-common": {
-    "date": "2023-11-16T17:14:36+00:00",
-    "deepClone": false,
-    "deps": [
-      "hardware/xiaomi",
-      "kernel/xiaomi/sm8250"
-    ],
-    "fetchLFS": false,
-    "fetchSubmodules": false,
-    "leaveDotGit": false,
-    "path": "/nix/store/7jbvlxribz0mc2y1r5srxf1zi0l7sqi4-android_device_xiaomi_sm8250-common",
-    "rev": "da8e7b762bfa0419efe7133924f7c4a7190bb798",
-    "sha256": "1pxr7x3vc8k1mw1dnws0jy8hgkvlzgd11xmmq9z2zwa9790npbl5",
-    "url": "https://github.com/LineageOS/android_device_xiaomi_sm8250-common"
-  },
-  "device/xiaomi/sm8350-common": {
-    "date": "2023-08-21T15:09:10+02:00",
-    "deepClone": false,
-    "deps": [
-      "kernel/xiaomi/sm8350",
-      "hardware/xiaomi"
-    ],
-    "fetchLFS": false,
-    "fetchSubmodules": false,
-    "leaveDotGit": false,
-    "path": "/nix/store/dblx7kvlkr6a3ssfxypsrfn0ylgi1ac2-android_device_xiaomi_sm8350-common",
-    "rev": "2ed616667bcd94bb078c85b19135a9f551e204b4",
-    "sha256": "19hyqnz2418phbc6hfyrhbdfp1c7796kdams6dqnhhi8f2prmfw7",
-    "url": "https://github.com/LineageOS/android_device_xiaomi_sm8350-common"
-  },
-  "device/xiaomi/surya": {
-    "date": "2023-10-08T20:44:07+02:00",
-    "deepClone": false,
-    "deps": [
-      "hardware/xiaomi",
-      "kernel/xiaomi/surya"
-    ],
-    "fetchLFS": false,
-    "fetchSubmodules": false,
-    "leaveDotGit": false,
-    "path": "/nix/store/h0v8n6q52c841lzdrwmia31yggym49x1-android_device_xiaomi_surya",
-    "rev": "055ebe0e9d0d3f1ec23e8cc8fb1e13a98e3119f6",
-    "sha256": "0b9pnfx11c00d58l4d1xfn114ha573qkj8vz5yv5y5wsqssp4by0",
-    "url": "https://github.com/LineageOS/android_device_xiaomi_surya"
-  },
-  "device/xiaomi/sweet": {
-    "date": "2023-11-07T11:29:58-05:00",
-    "deepClone": false,
-    "deps": [
-      "device/xiaomi/sm6150-common"
-    ],
-    "fetchLFS": false,
-    "fetchSubmodules": false,
-    "leaveDotGit": false,
-    "path": "/nix/store/j0y9db0wm70wfm4jlr10bai5ja65bb5j-android_device_xiaomi_sweet",
-    "rev": "a82c61fb5581a7fbccce969a0b1e7bb03dedee7d",
-    "sha256": "0mpw116zi857295zyv3izk8z47zvh42lbgjlrhysi3bg0v2c79ka",
-    "url": "https://github.com/LineageOS/android_device_xiaomi_sweet"
-  },
-  "device/xiaomi/tissot": {
-    "date": "2023-09-29T07:44:18+02:00",
-    "deepClone": false,
-    "deps": [
-      "device/xiaomi/msm8953-common",
-      "kernel/xiaomi/msm8953"
-    ],
-    "fetchLFS": false,
-    "fetchSubmodules": false,
-    "leaveDotGit": false,
-    "path": "/nix/store/il7kk7h3sjmr5kh5bndsk2w6ikk1ggz3-android_device_xiaomi_tissot",
-    "rev": "4a723911ede0db99949b15821e6b00246cb239aa",
-    "sha256": "1hx21sglaqjk2ipmr2dc8cxd42lpwpsf9w8hqrpyfxpag864qlkn",
-    "url": "https://github.com/LineageOS/android_device_xiaomi_tissot"
-  },
-  "device/xiaomi/ursa": {
-    "date": "2022-11-17T14:33:00+00:00",
-    "deepClone": false,
-    "deps": [
-      "device/xiaomi/sdm845-common"
-    ],
-    "fetchLFS": false,
-    "fetchSubmodules": false,
-    "leaveDotGit": false,
-    "path": "/nix/store/53vba2ipz290cjjw66f00cvj11kbzi9r-android_device_xiaomi_ursa",
-    "rev": "967bd37ed5be9312da02f6a250bdf8804f7708ec",
-    "sha256": "1lkhczkp74nqfi0g8i4vzc226rgwbdly7dh6dfl4k2f3i3pykqfz",
-    "url": "https://github.com/LineageOS/android_device_xiaomi_ursa"
-  },
-  "device/xiaomi/vayu": {
-    "date": "2023-11-17T15:38:08+01:00",
-    "deepClone": false,
-    "deps": [
-      "device/xiaomi/sm8150-common",
-      "kernel/xiaomi/vayu"
-    ],
-    "fetchLFS": false,
-    "fetchSubmodules": false,
-    "leaveDotGit": false,
-    "path": "/nix/store/pya0alj53y0wph192vwkfa1qi1p2bndz-android_device_xiaomi_vayu",
-    "rev": "78edda99fae99cf8ec0dbf929e138530d41861ba",
-    "sha256": "1vp7fbaza0v99gxamkhsvb0p8m5h7g24d9n2mprg6sd4zanzjv3w",
-    "url": "https://github.com/LineageOS/android_device_xiaomi_vayu"
-  },
-  "device/xiaomi/vela": {
-    "date": "2023-03-14T16:16:04+08:00",
-    "deepClone": false,
-    "deps": [
-      "device/xiaomi/sdm710-common"
-    ],
-    "fetchLFS": false,
-    "fetchSubmodules": false,
-    "leaveDotGit": false,
-    "path": "/nix/store/7fpj5gdqibzr2ylnz6cad1g96f7a33k7-android_device_xiaomi_vela",
-    "rev": "c25bf65e184b256627a9e69328d8882e0b8761af",
-    "sha256": "1wvciq1l3npaybpm9jhygx2p7nzhrmbgbs08yafl5jbzpr4q4hn6",
-    "url": "https://github.com/LineageOS/android_device_xiaomi_vela"
-  },
-  "device/xiaomi/violet": {
-    "date": "2023-06-06T17:01:52+05:30",
-    "deepClone": false,
-    "deps": [
-      "device/xiaomi/sm6150-common"
-    ],
-    "fetchLFS": false,
-    "fetchSubmodules": false,
-    "leaveDotGit": false,
-    "path": "/nix/store/7nhg3cr9wqfha4jj60hf6rr5mh1lhqv5-android_device_xiaomi_violet",
-    "rev": "542574349227a821b9c464fac199bb2336c2d293",
-    "sha256": "1bff3pywpmhisddxvhx8hgplafzajs1wj6jrzy7byzgk8p37axdp",
-    "url": "https://github.com/LineageOS/android_device_xiaomi_violet"
-  },
-  "device/xiaomi/xmsirius": {
-    "date": "2023-01-05T09:37:32+00:00",
-    "deepClone": false,
-    "deps": [
-      "device/xiaomi/sdm710-common"
-    ],
-    "fetchLFS": false,
-    "fetchSubmodules": false,
-    "leaveDotGit": false,
-    "path": "/nix/store/rfld1nx5zyp718dfw4cwcrkd1lrmzqxm-android_device_xiaomi_xmsirius",
-    "rev": "3be0058eb52c53c48f75448757cae0cd7d3dfa70",
-    "sha256": "1gf1ahm7vlgf6hp2mv2jnxigwy7474436r9493rf0f349ix6pn6m",
-    "url": "https://github.com/LineageOS/android_device_xiaomi_xmsirius"
-  },
-  "device/zuk/msm8996-common": {
-    "date": "2023-11-18T17:49:38+01:00",
-    "deepClone": false,
-    "deps": [
-      "kernel/zuk/msm8996",
-      "packages/resources/devicesettings"
-    ],
-    "fetchLFS": false,
-    "fetchSubmodules": false,
-    "leaveDotGit": false,
-    "path": "/nix/store/yd2al6mj7sxibl1j42hbqgrmifgwbfrb-android_device_zuk_msm8996-common",
-    "rev": "4d671fec381d5159b4112868cad40b72b50ec2c1",
-    "sha256": "1wan1jb4qrnqh9g9rzdzla4xq84c6nbimrz91zxxh8g1vqlxkiav",
-    "url": "https://github.com/LineageOS/android_device_zuk_msm8996-common"
-  },
-  "device/zuk/z2_plus": {
-    "date": "2023-11-13T01:17:09+01:00",
-    "deepClone": false,
-    "deps": [
-      "device/zuk/msm8996-common"
-    ],
-    "fetchLFS": false,
-    "fetchSubmodules": false,
-    "leaveDotGit": false,
-    "path": "/nix/store/x723izzcdk9wgxrgg9fi4fflj3vyfs6q-android_device_zuk_z2_plus",
-    "rev": "d07080b24591199b440ec327253b524ddc48d0d4",
-    "sha256": "0bci44cl0rl41pgql8hkxfkvi080558hn3zs42y0j7wfbvxx7ra7",
-    "url": "https://github.com/LineageOS/android_device_zuk_z2_plus"
-  },
-  "external/bson": {
-    "date": "2018-07-23T10:20:51-07:00",
-    "deepClone": false,
-    "deps": [],
-    "fetchLFS": false,
-    "fetchSubmodules": false,
-    "leaveDotGit": false,
-    "path": "/nix/store/1cvlvd9frvkf6yxkxglxlybl4y32smca-android_external_bson",
-    "rev": "ec09ff2859b4f2b1d5591b2e595d3b586c391f59",
-    "sha256": "1l5nkjmi8hkwd1hyb58c5gmg7hwdvig9sy8q792v3ssx8dlxph1m",
-    "url": "https://github.com/LineageOS/android_external_bson"
-  },
-  "hardware/amlogic/kernel-modules/dhd-driver": {
-    "date": "2023-10-21T00:20:50+01:00",
-    "deepClone": false,
-    "deps": [],
-    "fetchLFS": false,
-    "fetchSubmodules": false,
-    "leaveDotGit": false,
-    "path": "/nix/store/c0hgsni83aprqll1ii0j5h5yrg2l511a-android_hardware_amlogic_kernel-modules_dhd-driver",
-    "rev": "2ed3a03712ff271bb7a522f8a4b251f6a68aebe0",
-    "sha256": "1fvribayvrwpjnqp0psyc5zz17yhpwq20clsw1vj2zlrk6j4vq1j",
-    "url": "https://github.com/LineageOS/android_hardware_amlogic_kernel-modules_dhd-driver"
-  },
-  "hardware/amlogic/kernel-modules/mali-driver": {
-    "date": "2023-10-21T00:26:26+01:00",
-    "deepClone": false,
-    "deps": [],
-    "fetchLFS": false,
-    "fetchSubmodules": false,
-    "leaveDotGit": false,
-    "path": "/nix/store/bpm12fh9r8m4jvc4fig0gzrdnnk9i0lw-android_hardware_amlogic_kernel-modules_mali-driver",
-    "rev": "68e2272224f1d4ae59d619c6804ed346e1291888",
-    "sha256": "0hpwv1x18pg8isfwx6azjb57ivx0g33jinc3d8s5il5kyj1wxjqv",
-    "url": "https://github.com/LineageOS/android_hardware_amlogic_kernel-modules_mali-driver"
-  },
-  "hardware/amlogic/kernel-modules/media": {
-    "date": "2023-10-21T00:22:47+01:00",
-    "deepClone": false,
-    "deps": [],
-    "fetchLFS": false,
-    "fetchSubmodules": false,
-    "leaveDotGit": false,
-    "path": "/nix/store/1n36snx9ag7iflmglpwpw9v8n26pd0jv-android_hardware_amlogic_kernel-modules_media",
-    "rev": "3ef39a0cd8b265c79e47ba952fbd372308425352",
-    "sha256": "0xr93i6n4rj22xclkdkiwvi5cfl3c459gs4xdacw5an460r91v58",
-    "url": "https://github.com/LineageOS/android_hardware_amlogic_kernel-modules_media"
-  },
-  "hardware/amlogic/kernel-modules/optee": {
-    "date": "2023-10-21T00:24:58+01:00",
-    "deepClone": false,
-    "deps": [],
-    "fetchLFS": false,
-    "fetchSubmodules": false,
-    "leaveDotGit": false,
-    "path": "/nix/store/haqid3i7zxff12h9bzs3g9x8s00ds0im-android_hardware_amlogic_kernel-modules_optee",
-    "rev": "dc51579ba08aa8de167a78d693193fd5ac015ed3",
-    "sha256": "1cc3x1g4xlncrk71gdq7x2l5y2dpsvy47swxjv99cl8xw0gwf5m0",
-    "url": "https://github.com/LineageOS/android_hardware_amlogic_kernel-modules_optee"
-  },
-  "hardware/amlogic/kernel-modules/rtk_btusb": {
-    "date": "2023-10-22T21:08:22+01:00",
-    "deepClone": false,
-    "deps": [],
-    "fetchLFS": false,
-    "fetchSubmodules": false,
-    "leaveDotGit": false,
-    "path": "/nix/store/wqjplilaqi1kn0n32h1ks59378ydfnm0-android_hardware_amlogic_kernel-modules_rtk_btusb",
-    "rev": "baf7ae01976c9003616ce73e0c649a943b177b26",
-    "sha256": "1slr6jicydch2lkfvyxzlqgviz9bgj25dw57siah8j0zns9174rk",
-    "url": "https://github.com/LineageOS/android_hardware_amlogic_kernel-modules_rtk_btusb"
-  },
-  "hardware/amlogic/kernel-modules/rtl8822cs": {
-    "date": "2023-10-22T20:09:51+00:00",
-    "deepClone": false,
-    "deps": [],
-    "fetchLFS": false,
-    "fetchSubmodules": false,
-    "leaveDotGit": false,
-    "path": "/nix/store/j9ljy1mn8n2gk9yb6dhf7944fvx0n4qi-android_hardware_amlogic_kernel-modules_rtl8822cs",
-    "rev": "8f76711c107c7f3a93ac3a6e88f69e99b451d45d",
-    "sha256": "1d4vxwwpycly43x46g2v5i6pc1xwwcd1m73wd3y5pv2927cxwcm0",
-    "url": "https://github.com/LineageOS/android_hardware_amlogic_kernel-modules_rtl8822cs"
-  },
-  "hardware/amlogic/tools/dtbtool": {
-    "date": "2021-06-21T23:20:26+02:00",
-    "deepClone": false,
-    "deps": [],
-    "fetchLFS": false,
-    "fetchSubmodules": false,
-    "leaveDotGit": false,
-    "path": "/nix/store/plycsv4p6jz9hvbbnvgcz9j9r3q03hly-android_hardware_amlogic_tools_dtbtool",
-    "rev": "2774291f381ddb6b46fcb30ffebf4fac0893b237",
-    "sha256": "0f20q1pfbf0vs9rik2wc365gcsydkh2rk6nr9zgz42yakw24iy9h",
-    "url": "https://github.com/LineageOS/android_hardware_amlogic_tools_dtbtool"
-  },
-  "hardware/amlogic/tools/imagepacker": {
-    "date": "2021-06-22T00:04:29+02:00",
-    "deepClone": false,
-    "deps": [],
-    "fetchLFS": false,
-    "fetchSubmodules": false,
-    "leaveDotGit": false,
-    "path": "/nix/store/qjl5zmi1m5qxqz9jaxab0mcrlvlyg5qv-android_hardware_amlogic_tools_imagepacker",
-    "rev": "f3f3119d20aecfdaa01eda269e327e2babebf313",
-    "sha256": "1xq78k2nr6ym10ady08sybvz2qa3v2p4fwbqc9n3s8025q2drx7m",
-    "url": "https://github.com/LineageOS/android_hardware_amlogic_tools_imagepacker"
-  },
-  "hardware/amlogic/tools/respacker": {
-    "date": "2021-06-22T00:10:19+02:00",
-    "deepClone": false,
-    "deps": [],
-    "fetchLFS": false,
-    "fetchSubmodules": false,
-    "leaveDotGit": false,
-    "path": "/nix/store/0fw2qyri9j8fkyqnyqaz69m97syzsdah-android_hardware_amlogic_tools_respacker",
-    "rev": "0f5f7536e6dd3a5105099ba662875a163b6eeb83",
-    "sha256": "19ds24ibdad8xzi04j39iyvihqdwb5b4ggh0h9dmrz2h90v0xkk1",
-    "url": "https://github.com/LineageOS/android_hardware_amlogic_tools_respacker"
-  },
-  "hardware/lge": {
-    "date": "2023-03-18T20:34:18+01:00",
-    "deepClone": false,
-    "deps": [],
-    "fetchLFS": false,
-    "fetchSubmodules": false,
-    "leaveDotGit": false,
-    "path": "/nix/store/d5bmmrbcxbc96cdf8y53sxkrqcvpm6j6-android_hardware_lge",
-    "rev": "9e0dc2e717012a3069658a4acbeab6073cadfa5e",
-    "sha256": "1f45fr46whvqllv2ynrkl7q8l63s9a42hdygdja4zi93l67k3k4w",
-    "url": "https://github.com/LineageOS/android_hardware_lge"
-  },
-  "hardware/mediatek": {
-    "date": "2023-11-01T17:29:09+00:00",
-    "deepClone": false,
-    "deps": [],
-    "fetchLFS": false,
-    "fetchSubmodules": false,
-    "leaveDotGit": false,
-    "path": "/nix/store/hwv43qnr27w6v5n4v1hwb7rf4cpvsnym-android_hardware_mediatek",
-    "rev": "10c0373bfe6ec054cb35d17ea485464f4ff93e34",
-    "sha256": "0f96ws8qs5m92vcn17f45jdjbph1cl0la67ygdw84rrbr9a2bj4f",
-    "url": "https://github.com/LineageOS/android_hardware_mediatek"
-  },
-  "hardware/motorola": {
-    "date": "2023-01-29T06:22:58+01:00",
-    "deepClone": false,
-    "deps": [
-      "system/qcom"
-    ],
-    "fetchLFS": false,
-    "fetchSubmodules": false,
-    "leaveDotGit": false,
-    "path": "/nix/store/hkb53p6b87rpkj087qh5cqpr3fwwck8q-android_hardware_motorola",
-    "rev": "0847f2dbca5b064b3066fe4993e3389e864e0f7c",
-    "sha256": "0r75dl0smhvs4snrdvalljh3r24gdkmqlnrs2xvq037dmfif19jf",
-    "url": "https://github.com/LineageOS/android_hardware_motorola"
-  },
-  "hardware/nothing": {
-    "date": "2023-11-15T18:52:11+00:00",
-    "deepClone": false,
-    "deps": [],
-    "fetchLFS": false,
-    "fetchSubmodules": false,
-    "leaveDotGit": false,
-    "path": "/nix/store/pyc5lij62ydqh4ch9nsaqswh1sy9bj1k-android_hardware_nothing",
-    "rev": "ae20a0136bf39402f98e6aa2df579b4f599146a5",
-    "sha256": "159b59dvxdaw9zcnd59dz3sfw4z7jnayxg2zsns5srslwsbi4bkk",
-    "url": "https://github.com/LineageOS/android_hardware_nothing"
-  },
-  "hardware/nubia": {
-    "date": "2023-08-04T12:07:38+02:00",
-    "deepClone": false,
-    "deps": [],
-    "fetchLFS": false,
-    "fetchSubmodules": false,
-    "leaveDotGit": false,
-    "path": "/nix/store/y8avbi7dpbwkkccsj5lsz8vp8g3vxmli-android_hardware_nubia",
-    "rev": "7b16f82381876db4c44eeed68b01d060b828b25c",
-    "sha256": "11svx9c1sppvvr8pyqibvn13cc8f5g9b7fy4v9ndqwnh331gz43c",
-    "url": "https://github.com/LineageOS/android_hardware_nubia"
-  },
-  "hardware/nvidia/interfaces": {
-    "date": "2023-06-07T00:03:25-05:00",
-    "deepClone": false,
-    "deps": [],
-    "fetchLFS": false,
-    "fetchSubmodules": false,
-    "leaveDotGit": false,
-    "path": "/nix/store/ki2a1n0vbcag97pq3a8m0gkagzm2ryac-android_hardware_nvidia_interfaces",
-    "rev": "e4e028643b5396949e02c0af5cfcfa0850762c9b",
-    "sha256": "03ja7cabyyhp0z67gqacmb4n5dffijc3ll13pgq659jj5qk2b6jd",
-    "url": "https://github.com/LineageOS/android_hardware_nvidia_interfaces"
-  },
-  "hardware/nvidia/platform/t210/batuu/kernel-dts": {
-    "date": "2022-04-24T16:56:46-05:00",
-    "deepClone": false,
-    "deps": [
-      "hardware/nvidia/platform/tegra/common",
-      "hardware/nvidia/soc/tegra",
-      "hardware/nvidia/platform/t210/porg",
-      "hardware/nvidia/soc/t210"
-    ],
-    "fetchLFS": false,
-    "fetchSubmodules": false,
-    "leaveDotGit": false,
-    "path": "/nix/store/w74j3q8qj7c5bcb08jz0647cdb08im2m-android_hardware_nvidia_platform_t210_batuu_kernel-dts",
-    "rev": "7ba11ca8886e0848f98fe435e2e6fea1d0702ec6",
-    "sha256": "1s42bkfpcclmk3vi6l4i50pnky124lyvzwkd7b67b6d8qc6j6z34",
-    "url": "https://github.com/LineageOS/android_hardware_nvidia_platform_t210_batuu_kernel-dts"
-  },
-  "hardware/nvidia/platform/t210/common": {
-    "date": "2022-04-24T14:30:20-05:00",
-    "deepClone": false,
-    "deps": [
-      "hardware/nvidia/soc/tegra",
-      "hardware/nvidia/soc/t210"
-    ],
-    "fetchLFS": false,
-    "fetchSubmodules": false,
-    "leaveDotGit": false,
-    "path": "/nix/store/jmr6ifvb2xibbzxpcx2iapd3bpi9sl3y-android_hardware_nvidia_platform_t210_common",
-    "rev": "eb0201ef6542cdfc2504ee279b7ba64d754d1586",
-    "sha256": "04a60a34hqhzf7jfkxpr6mrjzrill3lb3l9w3mmsfnppk77wy833",
-    "url": "https://github.com/LineageOS/android_hardware_nvidia_platform_t210_common"
-  },
-  "hardware/nvidia/platform/t210/foster": {
-    "date": "2023-05-11T21:41:40-05:00",
-    "deepClone": false,
-    "deps": [
-      "hardware/nvidia/platform/tegra/common",
-      "hardware/nvidia/soc/tegra",
-      "hardware/nvidia/platform/t210/common",
-      "hardware/nvidia/soc/t210"
-    ],
-    "fetchLFS": false,
-    "fetchSubmodules": false,
-    "leaveDotGit": false,
-    "path": "/nix/store/g1lihnd82y02g9s5r8pv2hgaqyg5ag6k-android_hardware_nvidia_platform_t210_foster",
-    "rev": "2dd250f0928f4e81ceb71a3c13345975375f803c",
-    "sha256": "0j4j3szycqas03kyipjzyvn0dk3ykcprghbigy3xph9l2jnrahls",
-    "url": "https://github.com/LineageOS/android_hardware_nvidia_platform_t210_foster"
-  },
-  "hardware/nvidia/platform/t210/jetson": {
-    "date": "2022-04-24T17:08:26-05:00",
-    "deepClone": false,
-    "deps": [
-      "hardware/nvidia/platform/tegra/common",
-      "hardware/nvidia/soc/tegra",
-      "hardware/nvidia/platform/t210/common",
-      "hardware/nvidia/soc/t210"
-    ],
-    "fetchLFS": false,
-    "fetchSubmodules": false,
-    "leaveDotGit": false,
-    "path": "/nix/store/vp32v37ap2bkcd75lw5kfy2yamh4vqvq-android_hardware_nvidia_platform_t210_jetson",
-    "rev": "cafe6dd2e434399343d282568f7b870949ce537b",
-    "sha256": "05rsd153ki95xcdi3d091j6cwic7g2ihfyn1s6zf63d0wlyvwq2i",
-    "url": "https://github.com/LineageOS/android_hardware_nvidia_platform_t210_jetson"
-  },
-  "hardware/nvidia/platform/t210/porg": {
-    "date": "2022-12-05T19:35:45-06:00",
-    "deepClone": false,
-    "deps": [
-      "hardware/nvidia/platform/tegra/common",
-      "hardware/nvidia/soc/tegra",
-      "hardware/nvidia/platform/t210/common",
-      "hardware/nvidia/soc/t210"
-    ],
-    "fetchLFS": false,
-    "fetchSubmodules": false,
-    "leaveDotGit": false,
-    "path": "/nix/store/i7l6i19fmnc0frr9nzxrbk7x72lxc0x4-android_hardware_nvidia_platform_t210_porg",
-    "rev": "023bfdebfdc14ec1dcd2d726a5ee0428b5562e3f",
-    "sha256": "0zai21y0pzqrzdfgzqiss1kk1gywhk1w3ng5a14ibzjvfy8h4f5x",
-    "url": "https://github.com/LineageOS/android_hardware_nvidia_platform_t210_porg"
-  },
-  "hardware/nvidia/platform/t210b01/common": {
-    "date": "2017-08-15T16:15:18-07:00",
-    "deepClone": false,
-    "deps": [],
-    "fetchLFS": false,
-    "fetchSubmodules": false,
-    "leaveDotGit": false,
-    "path": "/nix/store/zfl2rfm1xci77h8y6fh17b28am0hfj4k-android_hardware_nvidia_platform_t210b01_common",
-    "rev": "59a41c245194b97459f4af8b20949427e6e6c47b",
-    "sha256": "15mvm78m6rpbw9gjsk7gpg9ybxdj4ghqygad4rfjk2nn0yj848p9",
-    "url": "https://github.com/LineageOS/android_hardware_nvidia_platform_t210b01_common"
-  },
-  "hardware/nvidia/platform/t210b01/darcy": {
-    "date": "2023-10-20T00:46:47-05:00",
-    "deepClone": false,
-    "deps": [
-      "hardware/nvidia/platform/tegra/common",
-      "hardware/nvidia/soc/tegra",
-      "hardware/nvidia/platform/t210/common",
-      "hardware/nvidia/platform/t210/foster",
-      "hardware/nvidia/soc/t210",
-      "hardware/nvidia/platform/t210b01/ers"
-    ],
-    "fetchLFS": false,
-    "fetchSubmodules": false,
-    "leaveDotGit": false,
-    "path": "/nix/store/jnm7rxqyklqasr9g8g6njbfxyzjq6vav-android_hardware_nvidia_platform_t210b01_darcy",
-    "rev": "697d9b20d1951e998545458e907ffe9ea2b91448",
-    "sha256": "1lzqrvr2f98v4ng334pqfdvjpgc097dsw0ijjw4xz4cx9sr1xwqw",
-    "url": "https://github.com/LineageOS/android_hardware_nvidia_platform_t210b01_darcy"
-  },
-  "hardware/nvidia/platform/t210b01/ers": {
-    "date": "2022-04-24T17:12:39-05:00",
-    "deepClone": false,
-    "deps": [
-      "hardware/nvidia/platform/tegra/common",
-      "hardware/nvidia/soc/tegra",
-      "hardware/nvidia/platform/t210/common",
-      "hardware/nvidia/soc/t210",
-      "hardware/nvidia/platform/t210b01/common"
-    ],
-    "fetchLFS": false,
-    "fetchSubmodules": false,
-    "leaveDotGit": false,
-    "path": "/nix/store/7kbm32hdmn0h11zdvngs8vf8nm4787m3-android_hardware_nvidia_platform_t210b01_ers",
-    "rev": "f05bdef98e3802ae4769ce5abd38bb5645455e58",
-    "sha256": "1p3vlyawx6flshx77wrq9gbnzg2j7dzv9zz6sk4j38m2sdz22cdk",
-    "url": "https://github.com/LineageOS/android_hardware_nvidia_platform_t210b01_ers"
-  },
-  "hardware/nvidia/platform/t210b01/sif": {
-    "date": "2023-10-20T00:50:13-05:00",
-    "deepClone": false,
-    "deps": [
-      "hardware/nvidia/platform/tegra/common",
-      "hardware/nvidia/soc/tegra",
-      "hardware/nvidia/platform/t210/common",
-      "hardware/nvidia/platform/t210/foster",
-      "hardware/nvidia/soc/t210",
-      "hardware/nvidia/platform/t210b01/ers"
-    ],
-    "fetchLFS": false,
-    "fetchSubmodules": false,
-    "leaveDotGit": false,
-    "path": "/nix/store/nlxkpmxfzc6banci5h73ckh3l88zxb3b-android_hardware_nvidia_platform_t210b01_sif",
-    "rev": "52dec2343a1cc35e61a08f0cf48c0e36837d925c",
-    "sha256": "009h3dl2j1z7kml89n6ypdcrl69ngvhrkajs3xpgg490gaa1k554",
-    "url": "https://github.com/LineageOS/android_hardware_nvidia_platform_t210b01_sif"
-  },
-  "hardware/nvidia/platform/tegra/common": {
-    "date": "2023-08-15T17:29:38-05:00",
-    "deepClone": false,
-    "deps": [
-      "hardware/nvidia/soc/tegra"
-    ],
-    "fetchLFS": false,
-    "fetchSubmodules": false,
-    "leaveDotGit": false,
-    "path": "/nix/store/jlaxsg3m84sn0i2szvinl2l11y426hh0-android_hardware_nvidia_platform_tegra_common",
-    "rev": "8522fc914def23ddc13f38885cb92ba4e8a36b9e",
-    "sha256": "15vbv1pvdsnrq0iaycgy4fxj8wf5nggl216g283wzd1y7g8r5ikf",
-    "url": "https://github.com/LineageOS/android_hardware_nvidia_platform_tegra_common"
-  },
-  "hardware/nvidia/soc/t210": {
-    "date": "2022-04-24T14:25:59-05:00",
-    "deepClone": false,
-    "deps": [
-      "hardware/nvidia/soc/tegra"
-    ],
-    "fetchLFS": false,
-    "fetchSubmodules": false,
-    "leaveDotGit": false,
-    "path": "/nix/store/qlqbnns5lfi1crvik0gdxnxmhpz5hs5v-android_hardware_nvidia_soc_t210",
-    "rev": "577b0a1fa20999b58b6365fab2758171ea8bc0be",
-    "sha256": "1f2fn3bh6vqhw5aj4gx5ihsqljrk2zmkb8skcn7wicbh9i832mnb",
-    "url": "https://github.com/LineageOS/android_hardware_nvidia_soc_t210"
-  },
-  "hardware/nvidia/soc/tegra": {
-    "date": "2023-08-15T17:26:39-05:00",
-    "deepClone": false,
-    "deps": [],
-    "fetchLFS": false,
-    "fetchSubmodules": false,
-    "leaveDotGit": false,
-    "path": "/nix/store/hsh4xhyiizaamn9r8vi93r6pb4gdp7as-android_hardware_nvidia_soc_tegra",
-    "rev": "728e84cc296cfc343a10303bcaab2f8218828601",
-    "sha256": "1nj9xjb7gr30iwg5a0xszw4036lkspq498isv3bj44dbwvc6p9n2",
-    "url": "https://github.com/LineageOS/android_hardware_nvidia_soc_tegra"
-  },
-  "hardware/oneplus": {
-    "date": "2023-10-15T20:43:12+00:00",
-    "deepClone": false,
-    "deps": [],
-    "fetchLFS": false,
-    "fetchSubmodules": false,
-    "leaveDotGit": false,
-    "path": "/nix/store/0wk9ycarw85gghnr9cqi8p73vn627krl-android_hardware_oneplus",
-    "rev": "cd768c1e6c719b68d6b3b0d6d288a89583d1683d",
-    "sha256": "09bqcda37rqf8110gg41p7jxqh5q7z2jqbnjfrzlk1asviyzs9m6",
-    "url": "https://github.com/LineageOS/android_hardware_oneplus"
-  },
-  "hardware/oplus": {
-    "date": "2023-10-29T12:26:47+00:00",
-    "deepClone": false,
-    "deps": [],
-    "fetchLFS": false,
-    "fetchSubmodules": false,
-    "leaveDotGit": false,
-    "path": "/nix/store/bfdh3fm5w92gjln3660j805w1bhw9s2z-android_hardware_oplus",
-    "rev": "3c35c55c6ba6e6553fac4e54e318307e913b52ca",
-    "sha256": "0b03d9cm1y82n3vfw4ckxrzniaa7m9f2kbqmnyb72mf1zpagj2f7",
-    "url": "https://github.com/LineageOS/android_hardware_oplus"
-  },
-  "hardware/realtek": {
-    "date": "2023-03-28T17:14:17-04:00",
-    "deepClone": false,
-    "deps": [],
-    "fetchLFS": false,
-    "fetchSubmodules": false,
-    "leaveDotGit": false,
-    "path": "/nix/store/k59wraakx4769q4rj3fj9hi3gj21j2yi-android_hardware_realtek",
-    "rev": "ad7c1b61e535f1f5a4513e2017e1dbdba5663d4c",
-    "sha256": "1xxx47h5rcylizj2kpkw5k18pi5cizmrlklgvj42jd7x2ll33f99",
-    "url": "https://github.com/LineageOS/android_hardware_realtek"
-  },
-  "hardware/samsung": {
-    "date": "2023-11-01T17:29:10+00:00",
-    "deepClone": false,
-    "deps": [],
-    "fetchLFS": false,
-    "fetchSubmodules": false,
-    "leaveDotGit": false,
-    "path": "/nix/store/h0xqff67w7zjvvhavlz49fiylhv0gavl-android_hardware_samsung",
-    "rev": "19fc9837198bbac2fe35a596ddf28e8e61d1f35a",
-    "sha256": "0w1qgnqfnp6hgiyzqgjw16jx1absqm7q0krwnmy2h3zjwbpifi1s",
-    "url": "https://github.com/LineageOS/android_hardware_samsung"
-  },
-  "hardware/samsung_slsi-linaro/config": {
-    "date": "2023-05-08T12:34:57+02:00",
-    "deepClone": false,
-    "deps": [],
-    "fetchLFS": false,
-    "fetchSubmodules": false,
-    "leaveDotGit": false,
-    "path": "/nix/store/sk74kw3sr6zsbpls47irk1lymx1pdarh-android_hardware_samsung_slsi-linaro_config",
-    "rev": "4a3a81f07dfa585ced3249d5b934f8e8e12aff58",
-    "sha256": "1hrpp9ba4b8lkbplx9rq7z632352dnhaqxzvahjl1akv3l39059g",
-    "url": "https://github.com/LineageOS/android_hardware_samsung_slsi-linaro_config"
-  },
-  "hardware/samsung_slsi-linaro/exynos": {
-    "date": "2023-05-21T06:29:53+02:00",
-    "deepClone": false,
-    "deps": [],
-    "fetchLFS": false,
-    "fetchSubmodules": false,
-    "leaveDotGit": false,
-    "path": "/nix/store/qcpr2z3x56pk2b3vc0gqlvbcipqvrdpg-android_hardware_samsung_slsi-linaro_exynos",
-    "rev": "46ebd379e0e39f62d5f659e1de10111d50ca99f3",
-    "sha256": "1q9rj8axdsvdvm5ypvmr1qbj6qzxwjzsi99wm2awh1d5fscmxkwi",
-    "url": "https://github.com/LineageOS/android_hardware_samsung_slsi-linaro_exynos"
-  },
-  "hardware/samsung_slsi-linaro/exynos5": {
-    "date": "2022-06-26T01:02:33+02:00",
-    "deepClone": false,
-    "deps": [],
-    "fetchLFS": false,
-    "fetchSubmodules": false,
-    "leaveDotGit": false,
-    "path": "/nix/store/w14k1sjm1qhy8k30zdln9wdch2xhp2zf-android_hardware_samsung_slsi-linaro_exynos5",
-    "rev": "dd2f9115c2fcb8767a9766da898f06b657872997",
-    "sha256": "1hvgabdsar46nmk79qyaf0h184cnn4anp7hkc974xiikpc7sgp77",
-    "url": "https://github.com/LineageOS/android_hardware_samsung_slsi-linaro_exynos5"
-  },
-  "hardware/samsung_slsi-linaro/graphics": {
-    "date": "2023-04-20T21:33:13+02:00",
-    "deepClone": false,
-    "deps": [],
-    "fetchLFS": false,
-    "fetchSubmodules": false,
-    "leaveDotGit": false,
-    "path": "/nix/store/c5sw34bv649a7rb2nf613mrqzxhjqiwz-android_hardware_samsung_slsi-linaro_graphics",
-    "rev": "08b5fd88ff3032563d9ce55ee84cff3ceeb6e39b",
-    "sha256": "04ypddm3ba0nflw5i9l31lix9v2x3kxzd45bxjyqyks8pgxmj7q3",
-    "url": "https://github.com/LineageOS/android_hardware_samsung_slsi-linaro_graphics"
-  },
-  "hardware/samsung_slsi-linaro/openmax": {
-    "date": "2022-06-26T01:06:20+02:00",
-    "deepClone": false,
-    "deps": [],
-    "fetchLFS": false,
-    "fetchSubmodules": false,
-    "leaveDotGit": false,
-    "path": "/nix/store/cy828qf255vqvylxk6s89mypshihza8p-android_hardware_samsung_slsi-linaro_openmax",
-    "rev": "11a00dcda9e19b5445c6f2af468c8036288703bd",
-    "sha256": "0a1y6rgpbd1n74l5v5d2j0znd4z3d91b36c5j94a3k06znlcqw7q",
-    "url": "https://github.com/LineageOS/android_hardware_samsung_slsi-linaro_openmax"
-  },
-  "hardware/samsung_slsi/fm": {
-    "date": "2022-04-05T13:37:15-04:00",
-    "deepClone": false,
-    "deps": [],
-    "fetchLFS": false,
-    "fetchSubmodules": false,
-    "leaveDotGit": false,
-    "path": "/nix/store/45x70rag1hsj3v9vygbnnqgpd059c4v0-android_hardware_samsung_slsi_fm",
-    "rev": "5bc1c13e70bf844f82fed5b392c0629d24e57c25",
-    "sha256": "000b6p5id8bw5vb6xq5smlhbbylanf8x5nfz0fj3xz2vy8iy1fvn",
-    "url": "https://github.com/LineageOS/android_hardware_samsung_slsi_fm"
-  },
-  "hardware/samsung_slsi/libbt": {
-    "date": "2022-09-28T17:53:31+02:00",
-    "deepClone": false,
-    "deps": [],
-    "fetchLFS": false,
-    "fetchSubmodules": false,
-    "leaveDotGit": false,
-    "path": "/nix/store/k7cmrqg0b55gkjg5s0smja1f39h2vy1z-android_hardware_samsung_slsi_libbt",
-    "rev": "ec9a6a888fb86de7f1d331b030aab54a12891777",
-    "sha256": "0cb1zc80r31wkk977jyclsp86kj61jc13bxrcbzq8wrnxhy73wd7",
-    "url": "https://github.com/LineageOS/android_hardware_samsung_slsi_libbt"
-  },
-  "hardware/samsung_slsi/scsc_wifibt/wifi_hal": {
-    "date": "2021-11-24T09:28:20+05:30",
-    "deepClone": false,
-    "deps": [],
-    "fetchLFS": false,
-    "fetchSubmodules": false,
-    "leaveDotGit": false,
-    "path": "/nix/store/b0vdd7m19yn9r7nch1qxkbyiwbjh8v42-android_hardware_samsung_slsi_scsc_wifibt_wifi_hal",
-    "rev": "dec43d779a232ae246b90fac49ebed182ea97817",
-    "sha256": "1nx10l9g35l9kap2df8r9zh3qc0qbk5jbqsbnrp9zgnsd8nkr7jx",
-    "url": "https://github.com/LineageOS/android_hardware_samsung_slsi_scsc_wifibt_wifi_hal"
-  },
-  "hardware/samsung_slsi/scsc_wifibt/wpa_supplicant_lib": {
-    "date": "2021-07-23T01:37:05+09:00",
-    "deepClone": false,
-    "deps": [],
-    "fetchLFS": false,
-    "fetchSubmodules": false,
-    "leaveDotGit": false,
-    "path": "/nix/store/sibi7k92dciw8f7ng8dbybhxdsw9arm8-android_hardware_samsung_slsi_scsc_wifibt_wpa_supplicant_lib",
-    "rev": "70f4bf60f26b49401439ca56ece4c984d8c6952b",
-    "sha256": "14pvd205l1p2cklla5nn8m2qyq9x133bii4skdd02kmrb2iy5r8a",
-    "url": "https://github.com/LineageOS/android_hardware_samsung_slsi_scsc_wifibt_wpa_supplicant_lib"
-  },
-  "hardware/sony": {
-    "date": "2023-06-02T18:35:57+08:00",
-    "deepClone": false,
-    "deps": [],
-    "fetchLFS": false,
-    "fetchSubmodules": false,
-    "leaveDotGit": false,
-    "path": "/nix/store/kpnwm5bxzi0vpj5yzsgzn992xhhww2qw-android_hardware_sony",
-    "rev": "245bd07fed90e7107fdf51be77caa165d8ca65cb",
-    "sha256": "1hqplhk2fvjarb83awmldn4xg1ka4s4lc9bjn98cji5v475k4x6x",
-    "url": "https://github.com/LineageOS/android_hardware_sony"
-  },
-  "hardware/sony/SonyOpenTelephony": {
-    "date": "2023-07-01T16:12:20+00:00",
-    "deepClone": false,
-    "deps": [],
-    "fetchLFS": false,
-    "fetchSubmodules": false,
-    "leaveDotGit": false,
-    "path": "/nix/store/89chjzn3k7wi2d2vh9fa91iydwllmy8w-android_hardware_sony_SonyOpenTelephony",
-    "rev": "eb50848fe08453cc7615fa0e559670e8f0f2fa2e",
-    "sha256": "1n601h8wxfnm44lmsjvc5508z2pdqj4y7cn06x25qhpi9yi1z862",
-    "url": "https://github.com/LineageOS/android_hardware_sony_SonyOpenTelephony"
-  },
-  "hardware/sony/macaddrsetup": {
-    "date": "2020-03-13T10:14:49+01:00",
-    "deepClone": false,
-    "deps": [],
-    "fetchLFS": false,
-    "fetchSubmodules": false,
-    "leaveDotGit": false,
-    "path": "/nix/store/wqlbg6p6aiqh8bwdqsdp2nr6piyfdwxr-android_hardware_sony_macaddrsetup",
-    "rev": "d2871b2041790f6d291e207bec8b0ef34029ef59",
-    "sha256": "1rwghhhv73zc0m8266xbbsvnwnn1zxvkz4jk6sl9lrg7vfv2gzwg",
-    "url": "https://github.com/LineageOS/android_hardware_sony_macaddrsetup"
-  },
-  "hardware/sony/simdetect": {
-    "date": "2022-03-28T01:28:33+02:00",
-    "deepClone": false,
-    "deps": [],
-    "fetchLFS": false,
-    "fetchSubmodules": false,
-    "leaveDotGit": false,
-    "path": "/nix/store/6smfby36qsjinwnkfply48vs3gxf9jnk-android_hardware_sony_simdetect",
-    "rev": "b121cd8ddb0721c406fc9a6d052d13b9b0084669",
-    "sha256": "14hdb3lnvacbs5irp2h5nnmhyaghn1bf9mcvm30zfkgvw1p8jq6s",
-    "url": "https://github.com/LineageOS/android_hardware_sony_simdetect"
-  },
-  "hardware/sony/timekeep": {
-    "date": "2023-05-21T16:40:01+00:00",
-    "deepClone": false,
-    "deps": [],
-    "fetchLFS": false,
-    "fetchSubmodules": false,
-    "leaveDotGit": false,
-    "path": "/nix/store/hlxkqhvl8p120wv4s7y1imvi095wwf01-android_hardware_sony_timekeep",
-    "rev": "11c1535c71b97f0ab833e215a8121ed107235010",
-    "sha256": "11a9616730vvxfnhi3qd1zn144nkf9xjc3dyrfpkm4z1ylhs1d2i",
-    "url": "https://github.com/LineageOS/android_hardware_sony_timekeep"
-  },
-  "hardware/xiaomi": {
-    "date": "2023-11-13T15:36:27+01:00",
-    "deepClone": false,
-    "deps": [],
-    "fetchLFS": false,
-    "fetchSubmodules": false,
-    "leaveDotGit": false,
-    "path": "/nix/store/5h1cjqg686mv3k99hn5fz9sx2aihjg5y-android_hardware_xiaomi",
-    "rev": "9cbf7b03e3f62d9f2b8fbfbebb38509ee0bfeb3f",
-    "sha256": "0fc6hrv72rkrzv39l03y6cijsz32669iby29wvph6brzpa7rvy6i",
-    "url": "https://github.com/LineageOS/android_hardware_xiaomi"
-  },
-  "kernel/10or/G": {
-    "date": "2023-03-09T17:35:02+08:00",
-    "deepClone": false,
-    "deps": [],
-    "fetchLFS": false,
-    "fetchSubmodules": false,
-    "leaveDotGit": false,
-    "path": "/nix/store/kyq3mrdk6vk0c1zcipf1x3vkx2s8fycr-android_kernel_10or_G",
-    "rev": "987ed362cec8678d7fdfd51498a054ff34c00705",
-    "sha256": "1ml4rf9hs7knh2arhhs6ga1c87ywm2i8im3r2l43bv03c969k1kr",
-    "url": "https://github.com/LineageOS/android_kernel_10or_G"
-  },
-  "kernel/amlogic/linux-4.9": {
-    "date": "2023-10-23T08:45:44+00:00",
-    "deepClone": false,
-    "deps": [],
-    "fetchLFS": false,
-    "fetchSubmodules": false,
-    "leaveDotGit": false,
-    "path": "/nix/store/02scpsddq2llbjmbkzd0vhxzrnc9sxr5-android_kernel_amlogic_linux-4.9",
-    "rev": "982b95da1d378640d7583a00c4bf839afbb25642",
-    "sha256": "04lqmhl2msxvli5x8z4pn65825sdi1agi7472m27d84w61465qlb",
-    "url": "https://github.com/LineageOS/android_kernel_amlogic_linux-4.9"
-  },
-  "kernel/asus/sdm660": {
-    "date": "2023-03-30T23:08:15+05:30",
-    "deepClone": false,
-    "deps": [],
-    "fetchLFS": false,
-    "fetchSubmodules": false,
-    "leaveDotGit": false,
-    "path": "/nix/store/10s0xpps80lqnhic5vks9na4vrv317xx-android_kernel_asus_sdm660",
-    "rev": "48f84112ce391a941eec665e8bc5cd947d0a24c8",
-    "sha256": "05lcxnbg1pvscca444i4197xmfkxyigkw0bwm3qj4dbj7xbapkzj",
-    "url": "https://github.com/LineageOS/android_kernel_asus_sdm660"
-  },
-  "kernel/asus/sdm845": {
-    "date": "2023-03-21T22:43:22-06:00",
-    "deepClone": false,
-    "deps": [],
-    "fetchLFS": false,
-    "fetchSubmodules": false,
-    "leaveDotGit": false,
-    "path": "/nix/store/wy44f6mqhn721a2ig3bk1zf6d5nq4wpl-android_kernel_asus_sdm845",
-    "rev": "3bb94be5a5671288f89fa4ece7fc5252ea22ba3f",
-    "sha256": "1lx4p5qcm9silwbahq6xs78iv5rcrbmdywbh7bjk1nxs7zprzqq8",
-    "url": "https://github.com/LineageOS/android_kernel_asus_sdm845"
-  },
-  "kernel/asus/sm8350": {
-    "date": "2023-08-26T03:09:43+02:00",
-    "deepClone": false,
-    "deps": [],
-    "fetchLFS": false,
-    "fetchSubmodules": false,
-    "leaveDotGit": false,
-    "path": "/nix/store/mvp0vjlak7ykj90k48rdkr94n4yk694a-android_kernel_asus_sm8350",
-    "rev": "9797389ec560273a06391bd5b9071a2c75328faf",
-    "sha256": "0sn3m9cfi6dpklxl4khiibds9n9m6n44bp8pfsswlglccrscz1mb",
-    "url": "https://github.com/LineageOS/android_kernel_asus_sm8350"
-  },
-  "kernel/bq/msm8953": {
-    "date": "2023-01-09T11:53:31+01:00",
-    "deepClone": false,
-    "deps": [],
-    "fetchLFS": false,
-    "fetchSubmodules": false,
-    "leaveDotGit": false,
-    "path": "/nix/store/wcx8sbak9aib6ypjlll9phxkm3faifzw-android_kernel_bq_msm8953",
-    "rev": "0e0cf7493f0f96b704657220cb122fb1b01a051a",
-    "sha256": "09zczjpw75bmwn2rsrk547czxwsm372lbkzvsbpj37wk09bigvdb",
-    "url": "https://github.com/LineageOS/android_kernel_bq_msm8953"
-  },
-  "kernel/essential/msm8998": {
-    "date": "2023-09-24T08:11:50-06:00",
-    "deepClone": false,
-    "deps": [],
-    "fetchLFS": false,
-    "fetchSubmodules": false,
-    "leaveDotGit": false,
-    "path": "/nix/store/jgk4npzp66c3h2zkc588nscpf1hk93fl-android_kernel_essential_msm8998",
-    "rev": "50d8ff13781ee16b9423573343caf2b894e55018",
-    "sha256": "0jyd7rid9jdxv2k6r03ch5f26y9ha6qym50y6sb2f7x67xxxm29s",
-    "url": "https://github.com/LineageOS/android_kernel_essential_msm8998"
-  },
-  "kernel/fairphone/sdm632": {
-    "date": "2023-10-04T23:44:43+05:30",
-    "deepClone": false,
-    "deps": [],
-    "fetchLFS": false,
-    "fetchSubmodules": false,
-    "leaveDotGit": false,
-    "path": "/nix/store/wqry3vvkrhw3f9w4iqi1xx8fpkd7c3h8-android_kernel_fairphone_sdm632",
-    "rev": "523f56ccf6f90bdfeed37b2a482711109ef50677",
-    "sha256": "133rgjw1jg01p58xn2yqr7j93mwdls12gx02bw0hpm7grnisbsc9",
-    "url": "https://github.com/LineageOS/android_kernel_fairphone_sdm632"
-  },
-  "kernel/fairphone/sm7225": {
-    "date": "2023-11-10T13:07:03+02:00",
-    "deepClone": false,
-    "deps": [],
-    "fetchLFS": false,
-    "fetchSubmodules": false,
-    "leaveDotGit": false,
-    "path": "/nix/store/9qp3aidb1yw09qplmgh2mmm523j8c7v9-android_kernel_fairphone_sm7225",
-    "rev": "8ead08ce754ad9aaa626f39dcfc71633261bd86f",
-    "sha256": "0ch46r564sv6lr2vw281yrdgmnywzgnzxvmb4aqxp2xgb2w6dycm",
-    "url": "https://github.com/LineageOS/android_kernel_fairphone_sm7225"
-  },
-  "kernel/fxtec/msm8998": {
-    "date": "2023-11-17T11:50:41-05:00",
-    "deepClone": false,
-    "deps": [],
-    "fetchLFS": false,
-    "fetchSubmodules": false,
-    "leaveDotGit": false,
-    "path": "/nix/store/pdsjhqk5kjz42mi0lb24jz8cljhxw4q3-android_kernel_fxtec_msm8998",
-    "rev": "ac9d76ae0b64e95cba751b332ae320c63b8622ab",
-    "sha256": "0iz67ckr4fwd1d09g6w64gfaqixvn5vgcsgbss6p558krjqg4kaj",
-    "url": "https://github.com/LineageOS/android_kernel_fxtec_msm8998"
-  },
-  "kernel/fxtec/sm6115": {
-    "date": "2023-11-09T13:30:43-05:00",
-    "deepClone": false,
-    "deps": [],
-    "fetchLFS": false,
-    "fetchSubmodules": false,
-    "leaveDotGit": false,
-    "path": "/nix/store/mf4dz98x80k5x57pibp3ha48d35318nd-android_kernel_fxtec_sm6115",
-    "rev": "bbca27484e085bd539d8b5ef49fd7000c441d9e9",
-    "sha256": "13147kb8dhr3mk7s50jwndawrxd2jc3m2qnzcpis4rgqanlgdb14",
-    "url": "https://github.com/LineageOS/android_kernel_fxtec_sm6115"
-  },
-  "kernel/google/gs101/private/gs-google": {
-    "date": "2023-03-21T03:07:42+02:00",
-    "deepClone": false,
-    "deps": [],
-    "fetchLFS": false,
-    "fetchSubmodules": false,
-    "leaveDotGit": false,
-    "path": "/nix/store/zb8w0gzjps5k3rwl391bj9537g9xfy0z-android_kernel_google_gs101",
-    "rev": "8ef218bc84d30bcae47738e0eadda1d575e7ac4c",
-    "sha256": "0md6jw094qvc7rf081gkpfvmsz6cbalg5n2k3f99h1arjqhs7c1y",
-    "url": "https://github.com/LineageOS/android_kernel_google_gs101"
-  },
-  "kernel/google/gs201/private/gs-google": {
-    "date": "2023-09-09T22:29:08+02:00",
-    "deepClone": false,
-    "deps": [],
-    "fetchLFS": false,
-    "fetchSubmodules": false,
-    "leaveDotGit": false,
-    "path": "/nix/store/9l52qa6s9nfa9ycwgl86j5n1iyhld18s-android_kernel_google_gs201",
-    "rev": "d6584346874f95ab7121f90dc2c0edb6db5662a1",
-    "sha256": "0b5xw1wkj6ahyj22wf6j1idv9hylf9a87garvhwxdzhh3xppb1my",
-    "url": "https://github.com/LineageOS/android_kernel_google_gs201"
-  },
-  "kernel/google/marlin": {
-    "date": "2023-11-17T12:00:30-05:00",
-    "deepClone": false,
-    "deps": [],
-    "fetchLFS": false,
-    "fetchSubmodules": false,
-    "leaveDotGit": false,
-    "path": "/nix/store/6z8ql90358vrg0v4mgjl2pj6k1mgiqad-android_kernel_google_marlin",
-    "rev": "2d57b11d7d7325efe144e557683bc411d9180395",
-    "sha256": "10npsw2hhbyc1hi8770pl4c6blydjipiiksh6y5my648hz1qjqwl",
-    "url": "https://github.com/LineageOS/android_kernel_google_marlin"
-  },
-  "kernel/google/msm-4.14": {
-    "date": "2023-11-09T20:57:22+02:00",
-    "deepClone": false,
-    "deps": [],
-    "fetchLFS": false,
-    "fetchSubmodules": false,
-    "leaveDotGit": false,
-    "path": "/nix/store/31m5ddwz8sp6qniqf88wakwwpiyxhpxc-android_kernel_google_msm-4.14",
-    "rev": "9a1906b02e677c6f4acbd1e0a4405750edf87f21",
-    "sha256": "0kx36diy913mjdnlvyrjqnk7nqfp51hydmwizykcw7jsxwwnhvnn",
-    "url": "https://github.com/LineageOS/android_kernel_google_msm-4.14"
-  },
-  "kernel/google/msm-4.9": {
-    "date": "2023-11-07T01:16:53+02:00",
-    "deepClone": false,
-    "deps": [],
-    "fetchLFS": false,
-    "fetchSubmodules": false,
-    "leaveDotGit": false,
-    "path": "/nix/store/94jff7annibzb0wsdmsw09b1vxbgxh55-android_kernel_google_msm-4.9",
-    "rev": "7fdab8ea22e558629726bcd333a05938e5190bf5",
-    "sha256": "1d0ikfvgaablgzh9dpdgzj85kw3hzblrylgwcwx9zkkpkdagprwm",
-    "url": "https://github.com/LineageOS/android_kernel_google_msm-4.9"
-  },
-  "kernel/google/redbull": {
-    "date": "2023-10-02T21:12:00+03:00",
-    "deepClone": false,
-    "deps": [],
-    "fetchLFS": false,
-    "fetchSubmodules": false,
-    "leaveDotGit": false,
-    "path": "/nix/store/7slm6gd1dhnyrk0shhl2cchkd83h30mc-android_kernel_google_redbull",
-    "rev": "db4810fe97f0993946a71aa80f976ac2958dd970",
-    "sha256": "0dd0174v679rdk82lhv3drbk5p4dwqzfngcwn3f0liyjg1wqwbbz",
-    "url": "https://github.com/LineageOS/android_kernel_google_redbull"
-  },
-  "kernel/google/wahoo": {
-    "date": "2023-09-21T16:27:49-04:00",
-    "deepClone": false,
-    "deps": [],
-    "fetchLFS": false,
-    "fetchSubmodules": false,
-    "leaveDotGit": false,
-    "path": "/nix/store/pmk1783w3scxyhfcrn805jdzfyzivsd5-android_kernel_google_wahoo",
-    "rev": "0ad04db02ee2730ef20492ab61c6bca32070dc0d",
-    "sha256": "0iyg664lpn6l3a3lk66cl7igilrjjjy7gh0pqgpaq35vly300gzw",
-    "url": "https://github.com/LineageOS/android_kernel_google_wahoo"
-  },
-  "kernel/lenovo/sm8150": {
-    "date": "2023-05-20T20:54:43-06:00",
-    "deepClone": false,
-    "deps": [],
-    "fetchLFS": false,
-    "fetchSubmodules": false,
-    "leaveDotGit": false,
-    "path": "/nix/store/1737f20r4pj9xpnkvmy9xbl4asmr5v4d-android_kernel_lenovo_sm8150",
-    "rev": "5145833eb20ddf0f50ca0996ea2a07b1d3d8b299",
-    "sha256": "12yq2x3fxkmbmi8yaq96sjqc9fki32xp41ylw1434fiqnkrnrl9f",
-    "url": "https://github.com/LineageOS/android_kernel_lenovo_sm8150"
-  },
-  "kernel/lge/msm8996": {
-    "date": "2023-11-19T02:49:18+00:00",
-    "deepClone": false,
-    "deps": [],
-    "fetchLFS": false,
-    "fetchSubmodules": false,
-    "leaveDotGit": false,
-    "path": "/nix/store/1y7fsp1ngp4r9i4l2zgsd6fd2n6sh5k0-android_kernel_lge_msm8996",
-    "rev": "78b8dea2aeadb4cf3fe77704eb1028e1ff1a2bbb",
-    "sha256": "1n3f0k5jf0q0hcvr5x12zwp465ql87xnk20bzj6g57marqnn0gmb",
-    "url": "https://github.com/LineageOS/android_kernel_lge_msm8996"
-  },
-  "kernel/lge/msm8998": {
-    "date": "2023-07-12T00:07:54+07:00",
-    "deepClone": false,
-    "deps": [],
-    "fetchLFS": false,
-    "fetchSubmodules": false,
-    "leaveDotGit": false,
-    "path": "/nix/store/7qgvf8d1q60a566gcwhf3ww2aam16wq2-android_kernel_lge_msm8998",
-    "rev": "9893a4d5670b74f43a4fa7be7210ded4bcc7ee13",
-    "sha256": "1cr7nw6vpvgjj654m040kd1fbrnjcii2h67ydkjc8y340j169670",
-    "url": "https://github.com/LineageOS/android_kernel_lge_msm8998"
-  },
-  "kernel/motorola/exynos9610": {
-    "date": "2022-11-02T16:16:07-04:00",
-    "deepClone": false,
-    "deps": [],
-    "fetchLFS": false,
-    "fetchSubmodules": false,
-    "leaveDotGit": false,
-    "path": "/nix/store/6ga4l9ls87bk94l6g3h6fq29rsndgkwy-android_kernel_motorola_exynos9610",
-    "rev": "5b75715a93c514c2ae91e3a039cd929db6d35171",
-    "sha256": "03idkc71v1vadgyqcb1f7gr8qdlvdpm6v0c7nyb54jl3qp9icipy",
-    "url": "https://github.com/LineageOS/android_kernel_motorola_exynos9610"
-  },
-  "kernel/motorola/msm8998": {
-    "date": "2023-09-21T16:17:18-04:00",
-    "deepClone": false,
-    "deps": [],
-    "fetchLFS": false,
-    "fetchSubmodules": false,
-    "leaveDotGit": false,
-    "path": "/nix/store/dvv5i3nagsciaf2g25k1nd02m3p4icwc-android_kernel_motorola_msm8998",
-    "rev": "4b461d471f7e4336c1c2ec837607ad85ba389beb",
-    "sha256": "1zxkl94aah48zhsfkaqrlgda8cxaky0igz2ik9ldsfcyxksmq6hk",
-    "url": "https://github.com/LineageOS/android_kernel_motorola_msm8998"
-  },
-  "kernel/motorola/sdm632": {
-    "date": "2023-09-15T15:21:44+00:00",
-    "deepClone": false,
-    "deps": [],
-    "fetchLFS": false,
-    "fetchSubmodules": false,
-    "leaveDotGit": false,
-    "path": "/nix/store/p1y03rc5yz47arjcsdr1p7ch5ngz2bam-android_kernel_motorola_sdm632",
-    "rev": "0c92a0c791da411d6614aa1bd95b60d44f21e6a2",
-    "sha256": "0d2fbdpysxkzpzb4x9df068mybvs3lf0m3yblzmdkxmgvwd806h2",
-    "url": "https://github.com/LineageOS/android_kernel_motorola_sdm632"
-  },
-  "kernel/motorola/sm6150": {
-    "date": "2023-11-04T03:00:46+05:30",
-    "deepClone": false,
-    "deps": [],
-    "fetchLFS": false,
-    "fetchSubmodules": false,
-    "leaveDotGit": false,
-    "path": "/nix/store/bjfiz0cxr8d85my46i3iwzkidsd6saxg-android_kernel_motorola_sm6150",
-    "rev": "112b525abbc08298256abedbf984e0e8c20d0338",
-    "sha256": "11r241z0n9pwdfhrcwg8r21v24fni6k63nypy901zi7j0y4x4raz",
-    "url": "https://github.com/LineageOS/android_kernel_motorola_sm6150"
-  },
-  "kernel/motorola/sm6225": {
-    "date": "2023-11-10T13:10:21+02:00",
-    "deepClone": false,
-    "deps": [],
-    "fetchLFS": false,
-    "fetchSubmodules": false,
-    "leaveDotGit": false,
-    "path": "/nix/store/x0xagbf2ggk3x6m89a8bj0b3277xyy1q-android_kernel_motorola_sm6225",
-    "rev": "4628df320b529925e20580a258011799ad118344",
-    "sha256": "0vqxkfwbyphkw4bl9k384jdlqri7bpk0s51khif9ny089f4ffppr",
-    "url": "https://github.com/LineageOS/android_kernel_motorola_sm6225"
-  },
-  "kernel/motorola/sm7250": {
-    "date": "2023-11-08T17:39:47-08:00",
-    "deepClone": false,
-    "deps": [],
-    "fetchLFS": false,
-    "fetchSubmodules": false,
-    "leaveDotGit": false,
-    "path": "/nix/store/01frph8nbhmhf321rg58ijnpm2xy7xkv-android_kernel_motorola_sm7250",
-    "rev": "19e2af87016690a32d23ca2973822439c265ca37",
-    "sha256": "1jagd5vzqk7q8i0wrm4wzxqzkn4xiyjkrqsrkzz3ycgp5d581i6q",
-    "url": "https://github.com/LineageOS/android_kernel_motorola_sm7250"
-  },
-  "kernel/motorola/sm7325": {
-    "date": "2023-11-10T07:49:00-07:00",
-    "deepClone": false,
-    "deps": [],
-    "fetchLFS": false,
-    "fetchSubmodules": false,
-    "leaveDotGit": false,
-    "path": "/nix/store/nasyxlrck5l10zwa2ybr84q65p7l60g8-android_kernel_motorola_sm7325",
-    "rev": "b631ae8889ad8d6aa8c6da10c5388d1d4e84899a",
-    "sha256": "1i1nf79p1q5bwynh3ypvd1ffjgzlmcyp2cci3pcypr1na1ljxcfr",
-    "url": "https://github.com/LineageOS/android_kernel_motorola_sm7325"
-  },
-  "kernel/motorola/sm8250": {
-    "date": "2023-10-08T21:17:30+08:00",
-    "deepClone": false,
-    "deps": [],
-    "fetchLFS": false,
-    "fetchSubmodules": false,
-    "leaveDotGit": false,
-    "path": "/nix/store/kbaw35ma4mfpqsjxjs8f73dqq31218bw-android_kernel_motorola_sm8250",
-    "rev": "e5f90524021c9962eb8ca373fb5174ad8263714f",
-    "sha256": "1srrv13b2maclk7f0j4rfd8qv52jq767bnm2qsk07sfxsdyca7z4",
-    "url": "https://github.com/LineageOS/android_kernel_motorola_sm8250"
-  },
-  "kernel/nokia/sdm660": {
-    "date": "2023-09-21T16:15:46-04:00",
-    "deepClone": false,
-    "deps": [],
-    "fetchLFS": false,
-    "fetchSubmodules": false,
-    "leaveDotGit": false,
-    "path": "/nix/store/mmbf17mldpm9yf50dnkwr5pj9lj036s7-android_kernel_nokia_sdm660",
-    "rev": "c25ae8ba5fb5c29a551ae7bf81dd43e189248aba",
-    "sha256": "0jc7w7pa2dqc0r7h8pc8n7338bq6470rrshmb18sjz6mv9j19vbb",
-    "url": "https://github.com/LineageOS/android_kernel_nokia_sdm660"
-  },
-  "kernel/nothing/sm7325": {
-    "date": "2023-10-09T16:43:25+02:00",
-    "deepClone": false,
-    "deps": [],
-    "fetchLFS": false,
-    "fetchSubmodules": false,
-    "leaveDotGit": false,
-    "path": "/nix/store/r8mq8f3iwyvqggr9y0gm86m1cg4kcr7d-android_kernel_nothing_sm7325",
-    "rev": "78232c299c14677790a4153e45dda78f992ac637",
-    "sha256": "1mah5llwh077fvkkspc1kyr2szsnx2r414711xy5dhwj1z0hmgzq",
-    "url": "https://github.com/LineageOS/android_kernel_nothing_sm7325"
-  },
-  "kernel/nubia/msm8998": {
-    "date": "2023-11-13T00:30:58+08:00",
-    "deepClone": false,
-    "deps": [],
-    "fetchLFS": false,
-    "fetchSubmodules": false,
-    "leaveDotGit": false,
-    "path": "/nix/store/s2b1hi0nzbv6slbh6np1b4s4mnv7b0kh-android_kernel_nubia_msm8998",
-    "rev": "94e50b5bb089e0b9b10bfceaff6137b4f14dd343",
-    "sha256": "093nf32fmh0blq2nhqk3gc87p1q58f0pxc21adhp3pvy8vcjr80w",
-    "url": "https://github.com/LineageOS/android_kernel_nubia_msm8998"
-  },
-  "kernel/nubia/sdm660": {
-    "date": "2023-11-13T00:27:42+08:00",
-    "deepClone": false,
-    "deps": [],
-    "fetchLFS": false,
-    "fetchSubmodules": false,
-    "leaveDotGit": false,
-    "path": "/nix/store/h6gg85wxc07ly9dh44ipv7v313pr2h9f-android_kernel_nubia_sdm660",
-    "rev": "a46bb9b25694f7d0a60c696153e1aa020ecc9b2a",
-    "sha256": "0hz9s4v4hpd697jyfh2s7qgld87zsnsjx4vy2n55f15sphawhihs",
-    "url": "https://github.com/LineageOS/android_kernel_nubia_sdm660"
-  },
-  "kernel/nubia/sdm845": {
-    "date": "2023-11-04T12:27:27+08:00",
-    "deepClone": false,
-    "deps": [],
-    "fetchLFS": false,
-    "fetchSubmodules": false,
-    "leaveDotGit": false,
-    "path": "/nix/store/y2ghg8qgp12plk74il6lqfa1gkkj34j4-android_kernel_nubia_sdm845",
-    "rev": "607d771076a58186743700036ce88ceade7a4124",
-    "sha256": "04dwshry7y3vxlw68kdymj261m0zp04mcsji8wda4gk5hnj34p0p",
-    "url": "https://github.com/LineageOS/android_kernel_nubia_sdm845"
-  },
-  "kernel/nubia/sm7250": {
-    "date": "2023-08-25T11:38:25+00:00",
-    "deepClone": false,
-    "deps": [],
-    "fetchLFS": false,
-    "fetchSubmodules": false,
-    "leaveDotGit": false,
-    "path": "/nix/store/cik5z9g8spzw4s23axn0zd7rlm15xjvm-android_kernel_nubia_sm7250",
-    "rev": "8dd3f3f7490b8b9dc145b7fce0681be61087899e",
-    "sha256": "0q9qpwhvgxv1iscm2xjh640rmaf3gl4mk0w4am0g4r353gp1m97m",
-    "url": "https://github.com/LineageOS/android_kernel_nubia_sm7250"
-  },
-  "kernel/nubia/sm8150": {
-    "date": "2023-11-09T12:49:42-05:00",
-    "deepClone": false,
-    "deps": [],
-    "fetchLFS": false,
-    "fetchSubmodules": false,
-    "leaveDotGit": false,
-    "path": "/nix/store/hlwdrq8lq6bw4x617kxycw7hya1alfn5-android_kernel_nubia_sm8150",
-    "rev": "42623514790cb90611f8945479de8aadba66758c",
-    "sha256": "1iky6iax9haga73czfxgb4x9z1bk0r3alwfdv9jfj5c3rssm18s3",
-    "url": "https://github.com/LineageOS/android_kernel_nubia_sm8150"
-  },
-  "kernel/nubia/sm8250": {
-    "date": "2023-09-03T21:58:52+02:00",
-    "deepClone": false,
-    "deps": [],
-    "fetchLFS": false,
-    "fetchSubmodules": false,
-    "leaveDotGit": false,
-    "path": "/nix/store/3m9vrvmmxi1f06maw6sv4qjz4bv46bfq-android_kernel_nubia_sm8250",
-    "rev": "d02b395c3dbb12bcf6e676164e2a6d8e85b3fbb5",
-    "sha256": "0sfqxf270j211glv883swg790qkky3xykl5jd166whhf60ns39rd",
-    "url": "https://github.com/LineageOS/android_kernel_nubia_sm8250"
-  },
-  "kernel/nvidia/cypress-fmac": {
-    "date": "2022-07-22T21:22:01-05:00",
-    "deepClone": false,
-    "deps": [],
-    "fetchLFS": false,
-    "fetchSubmodules": false,
-    "leaveDotGit": false,
-    "path": "/nix/store/3ln1pwzkr9vqmmjn1g3ggmcrnc3m60af-android_kernel_nvidia_cypress-fmac",
-    "rev": "9f7ed36260e2c09121de2f514d16c75bec6edff3",
-    "sha256": "1c09whwxmssialnjs21w1bj9s4ab9hc11gd0ipa0bnijzhjg5gb5",
-    "url": "https://github.com/LineageOS/android_kernel_nvidia_cypress-fmac"
-  },
-  "kernel/nvidia/nvgpu": {
-    "date": "2023-08-03T23:49:34-05:00",
-    "deepClone": false,
-    "deps": [],
-    "fetchLFS": false,
-    "fetchSubmodules": false,
-    "leaveDotGit": false,
-    "path": "/nix/store/ycy2mc5dazmdaxrwyhbqn8dyd13lxgjx-android_kernel_nvidia_nvgpu",
-    "rev": "67cfc3aff45ab4a34411483db6150ee25e18a156",
-    "sha256": "08qf7zz1gy2bka2rz7vyrnx6vkyagm6p69ggbh16f6lqvmdxv0kq",
-    "url": "https://github.com/LineageOS/android_kernel_nvidia_nvgpu"
-  },
-  "kernel/nvidia/nvidia": {
-    "date": "2023-10-11T01:54:04-05:00",
-    "deepClone": false,
-    "deps": [],
-    "fetchLFS": false,
-    "fetchSubmodules": false,
-    "leaveDotGit": false,
-    "path": "/nix/store/83rw2ybx2aaxkq4xag8xalpbzqz7l7w7-android_kernel_nvidia_nvidia",
-    "rev": "23ab6eab2903767f5b3c389f0bf7d824c2434fe7",
-    "sha256": "0z6f3w37ydsjlpxbj7447nhka5jnd2hwk047lv5s3s866mi7gqd7",
-    "url": "https://github.com/LineageOS/android_kernel_nvidia_nvidia"
-  },
-  "kernel/nvidia/wireguard": {
-    "date": "2021-12-08T16:09:03+01:00",
-    "deepClone": false,
-    "deps": [],
-    "fetchLFS": false,
-    "fetchSubmodules": false,
-    "leaveDotGit": false,
-    "path": "/nix/store/v7vfawvbppimmixd4j7chsf3gzisajbl-android_kernel_nvidia_wireguard",
-    "rev": "743eef2350294de37411d2492d03edf0d913af31",
-    "sha256": "02kass2qyn6fw97mjn0j1sgpzwk7b0jmd85hiaz3nhhsv7w18awd",
-    "url": "https://github.com/LineageOS/android_kernel_nvidia_wireguard"
-  },
-  "kernel/oneplus/msm8998": {
-    "date": "2023-11-02T12:53:46+01:00",
-    "deepClone": false,
-    "deps": [],
-    "fetchLFS": false,
-    "fetchSubmodules": false,
-    "leaveDotGit": false,
-=======
->>>>>>> 3a257cb6
     "path": "/nix/store/rzw3baq71i8fn5l0rkh73g0q90zwm43g-android_kernel_oneplus_msm8998",
     "rev": "d6d44b21a3b902085994596ca79bacfea502d11c",
     "sha256": "1vwqk6i1dqfjn8bp3wrfww8927b8c8avcakbqq9sa7nl0506hjx1",
     "url": "https://github.com/LineageOS/android_kernel_oneplus_msm8998"
-<<<<<<< HEAD
-  },
-  "kernel/oneplus/sdm845": {
-    "date": "2023-10-25T13:07:35+02:00",
-    "deepClone": false,
-    "deps": [],
-    "fetchLFS": false,
-    "fetchSubmodules": false,
-    "leaveDotGit": false,
-    "path": "/nix/store/sny9zgi1plix55skmsm9n7v61k24nf0x-android_kernel_oneplus_sdm845",
-    "rev": "795f41cb84b666ef4eef6df350de4b6db45ca5ff",
-    "sha256": "1c78k3cdcxs2aiv58irb9yy9rz1parb3xksh02xmyi9395bjvzd5",
-    "url": "https://github.com/LineageOS/android_kernel_oneplus_sdm845"
-  },
-  "kernel/oneplus/sm4350": {
-    "date": "2023-10-04T15:08:37-05:00",
-    "deepClone": false,
-    "deps": [],
-    "fetchLFS": false,
-    "fetchSubmodules": false,
-    "leaveDotGit": false,
-    "path": "/nix/store/pazaxkdna8g51bcr8yjv3rphk2kfm5cz-android_kernel_oneplus_sm4350",
-    "rev": "1d21b35711d00fee0647ce53a18972fbe30edfd8",
-    "sha256": "0bghi51wfc8a29wn84rz49bfcrmqd0ggyimlr8alyanqfd56gajf",
-    "url": "https://github.com/LineageOS/android_kernel_oneplus_sm4350"
-  },
-  "kernel/oneplus/sm7250": {
-    "date": "2023-03-29T16:46:35+00:00",
-    "deepClone": false,
-    "deps": [],
-    "fetchLFS": false,
-    "fetchSubmodules": false,
-    "leaveDotGit": false,
-    "path": "/nix/store/vi8g5qh94g00hc5xdy98clm9nxd28fj0-android_kernel_oneplus_sm7250",
-    "rev": "3ee1c92630f9a77c01cdb381a5920589019592f9",
-    "sha256": "1pz517bhr7bqgki5naah3gy9qvcxpwab8v4ng9ka3k5hp7jcps70",
-    "url": "https://github.com/LineageOS/android_kernel_oneplus_sm7250"
-  },
-  "kernel/oneplus/sm8150": {
-    "date": "2023-11-03T13:23:37+01:00",
-    "deepClone": false,
-    "deps": [],
-    "fetchLFS": false,
-    "fetchSubmodules": false,
-    "leaveDotGit": false,
-    "path": "/nix/store/j650j84vybb177whj9i4g2ckr26m3yai-android_kernel_oneplus_sm8150",
-    "rev": "835bf99ccc4753999e1e6db519599a946f57c325",
-    "sha256": "0w134xr0lqk9ihibrl4qyqfqw336air5pq39hh9jb56kdf25zr23",
-    "url": "https://github.com/LineageOS/android_kernel_oneplus_sm8150"
-  },
-  "kernel/oneplus/sm8250": {
-    "date": "2023-11-10T13:58:54+02:00",
-    "deepClone": false,
-    "deps": [],
-    "fetchLFS": false,
-    "fetchSubmodules": false,
-    "leaveDotGit": false,
-    "path": "/nix/store/g8qmnaxdrmqp51lxjlsx896fdidga11c-android_kernel_oneplus_sm8250",
-    "rev": "53700a0d9e44eca944009380621bb71d7c742cfb",
-    "sha256": "03jsk6yignx2r5bsillkjpgq0l998s8x0pldh990x6zbnfqclsnj",
-    "url": "https://github.com/LineageOS/android_kernel_oneplus_sm8250"
-  },
-  "kernel/oneplus/sm8350": {
-    "date": "2023-11-12T16:57:39+02:00",
-    "deepClone": false,
-    "deps": [],
-    "fetchLFS": false,
-    "fetchSubmodules": false,
-    "leaveDotGit": false,
-    "path": "/nix/store/92lwp9wf2av93qf53ki158k287rvzsn7-android_kernel_oneplus_sm8350",
-    "rev": "4248a60a527ce763c736e6fb7306106e0f4d0f4d",
-    "sha256": "12agfr8bx4vsj49p8l1paf5wvsnv8i6dcsk8jjs35s2fcd3ng7yl",
-    "url": "https://github.com/LineageOS/android_kernel_oneplus_sm8350"
-  },
-  "kernel/razer/msm8998": {
-    "date": "2023-11-09T12:56:36-05:00",
-    "deepClone": false,
-    "deps": [],
-    "fetchLFS": false,
-    "fetchSubmodules": false,
-    "leaveDotGit": false,
-    "path": "/nix/store/i8fplmxbx6az5kfz4h1z8k390i1x1l85-android_kernel_razer_msm8998",
-    "rev": "edad06ea8098b3d8f59e114f824793210bcf365d",
-    "sha256": "0i72qqwk2zjxyl5fv0k34q6r3x82kmvg02vdz8brg34yssqikq5f",
-    "url": "https://github.com/LineageOS/android_kernel_razer_msm8998"
-  },
-  "kernel/razer/sdm845": {
-    "date": "2023-11-07T01:20:52+02:00",
-    "deepClone": false,
-    "deps": [],
-    "fetchLFS": false,
-    "fetchSubmodules": false,
-    "leaveDotGit": false,
-    "path": "/nix/store/04gnjf135qqkqhpqin7kd5rzfnv00jyj-android_kernel_razer_sdm845",
-    "rev": "a000179d50adb463003ec387d453a9c51aadfdb6",
-    "sha256": "01q840g424knyjbh0qc4axjfd0x4xd6pnvwmfvh5m28vpsq4yyl4",
-    "url": "https://github.com/LineageOS/android_kernel_razer_sdm845"
-  },
-  "kernel/samsung/exynos9810": {
-    "date": "2023-04-08T23:27:29+04:00",
-    "deepClone": false,
-    "deps": [],
-    "fetchLFS": false,
-    "fetchSubmodules": false,
-    "leaveDotGit": false,
-    "path": "/nix/store/k9gyf6f7l3kxmcr74iln9pmiha28inbx-android_kernel_samsung_exynos9810",
-    "rev": "6a9461f9460ca51d1217e5069a5d5556fcc79e63",
-    "sha256": "0fplfgki0mkvppy929yc72r9px291rhbzd6jbfnpdlvzhmq6wbq3",
-    "url": "https://github.com/LineageOS/android_kernel_samsung_exynos9810"
-  },
-  "kernel/samsung/exynos9820": {
-    "date": "2023-09-03T21:26:23+02:00",
-    "deepClone": false,
-    "deps": [],
-    "fetchLFS": false,
-    "fetchSubmodules": false,
-    "leaveDotGit": false,
-    "path": "/nix/store/lc5n64c0aq5xf10554krqn7454rg8i2z-android_kernel_samsung_exynos9820",
-    "rev": "d6b3f0e3657286d2b7591bd7a204a4d3bce4c152",
-    "sha256": "1wyv99i7w5by0a4rj9rzslzaqg81fvqxlxp62qagswr52fvnyyq0",
-    "url": "https://github.com/LineageOS/android_kernel_samsung_exynos9820"
-  },
-  "kernel/samsung/gta4xl": {
-    "date": "2023-10-06T14:59:41-06:00",
-    "deepClone": false,
-    "deps": [],
-    "fetchLFS": false,
-    "fetchSubmodules": false,
-    "leaveDotGit": false,
-    "path": "/nix/store/4q1p670dpcnwlmsrslv1y28waq0nxq3d-android_kernel_samsung_gta4xl",
-    "rev": "f30f09894ff8d892f6464528d8b2ea1b610be0fd",
-    "sha256": "1yfv186cri8cv8lwmslavasyc16x3zd1803p8s6vfqfr7dh5cw6k",
-    "url": "https://github.com/LineageOS/android_kernel_samsung_gta4xl"
-  },
-  "kernel/samsung/sdm429": {
-    "date": "2023-02-25T21:26:01-08:00",
-    "deepClone": false,
-    "deps": [],
-    "fetchLFS": false,
-    "fetchSubmodules": false,
-    "leaveDotGit": false,
-    "path": "/nix/store/zy589119cjrvyxbxk3dbjg1b0askmf5i-android_kernel_samsung_sdm429",
-    "rev": "5a044902ddd1ae7f9d76dc2d022a9bdbcbb4e99e",
-    "sha256": "1i8lf4l8yi3mccpp3zlk9s7hm9vx4bkys037fzr51745prang77x",
-    "url": "https://github.com/LineageOS/android_kernel_samsung_sdm429"
-  },
-  "kernel/samsung/sdm670": {
-    "date": "2023-10-24T16:47:59+00:00",
-    "deepClone": false,
-    "deps": [],
-    "fetchLFS": false,
-    "fetchSubmodules": false,
-    "leaveDotGit": false,
-    "path": "/nix/store/ga4xln4rikwgfi18y29dfk31zlipdpya-android_kernel_samsung_sdm670",
-    "rev": "a602e03b871b035959cf7b265f36bf665e357566",
-    "sha256": "1vmb638ndqypwjk1xdnlpxqwk17mqdqfng0sk4msm0iyps5an216",
-    "url": "https://github.com/LineageOS/android_kernel_samsung_sdm670"
-  },
-  "kernel/samsung/sm7125": {
-    "date": "2023-10-12T14:09:00+02:00",
-    "deepClone": false,
-    "deps": [],
-    "fetchLFS": false,
-    "fetchSubmodules": false,
-    "leaveDotGit": false,
-    "path": "/nix/store/5wmp5xzc2n6zh0sra09xird20sz5kwfx-android_kernel_samsung_sm7125",
-    "rev": "0917844c96aa2d6fc88d6e8212e04c37bea5ce34",
-    "sha256": "0f81sprhwdad8v3almm4yqcwkk79iifgdc2lqg6w00kjvyya63yp",
-    "url": "https://github.com/LineageOS/android_kernel_samsung_sm7125"
-  },
-  "kernel/samsung/sm7325": {
-    "date": "2023-08-26T16:53:12+02:00",
-    "deepClone": false,
-    "deps": [],
-    "fetchLFS": false,
-    "fetchSubmodules": false,
-    "leaveDotGit": false,
-    "path": "/nix/store/s867zx5zdqmvwvxnxq86cm4km5dsm38f-android_kernel_samsung_sm7325",
-    "rev": "22a4a3c7918f28e97bcfb1d6fe823903fc89be98",
-    "sha256": "1823ywb2am5gcma36wi71xy56pansdbzz04pnc16n6rqfa7xw0qc",
-    "url": "https://github.com/LineageOS/android_kernel_samsung_sm7325"
-  },
-  "kernel/shift/sdm845": {
-    "date": "2023-11-07T01:19:49+02:00",
-    "deepClone": false,
-    "deps": [],
-    "fetchLFS": false,
-    "fetchSubmodules": false,
-    "leaveDotGit": false,
-    "path": "/nix/store/3zmk2hcq8kxanmfijkb6gjhxhk29a32h-android_kernel_shift_sdm845",
-    "rev": "32d7a0a8cc60847a752c3f27fd6e136bad8e875d",
-    "sha256": "121471a68k8rplpfv2jpfpzbqfr6c6h8ijaswh0k3m5qd1hs3yz6",
-    "url": "https://github.com/LineageOS/android_kernel_shift_sdm845"
-  },
-  "kernel/sony/sdm660": {
-    "date": "2023-11-02T11:23:53+01:00",
-    "deepClone": false,
-    "deps": [],
-    "fetchLFS": false,
-    "fetchSubmodules": false,
-    "leaveDotGit": false,
-    "path": "/nix/store/k35bax888i9v006qqc8rx9pmpfgv8qdb-android_kernel_sony_sdm660",
-    "rev": "3e2dae044d515ec25c87cd3b02a2831be858c6fc",
-    "sha256": "0inhf5xdgp8dl0by0igaplyh0r6qnmpvlp0mdjs0rlh160qwabfa",
-    "url": "https://github.com/LineageOS/android_kernel_sony_sdm660"
-  },
-  "kernel/sony/sdm845": {
-    "date": "2023-06-12T19:53:40+02:00",
-    "deepClone": false,
-    "deps": [],
-    "fetchLFS": false,
-    "fetchSubmodules": false,
-    "leaveDotGit": false,
-    "path": "/nix/store/xy7zbmfr2wyphmjpnsqrprwxkxjp9gwg-android_kernel_sony_sdm845",
-    "rev": "4ee668ab2da1095a1373ba5dee5762a43bbe1bc3",
-    "sha256": "08llkj03s8zdy6sz573896b8vw61qpky8q9wv7sjhxli325397ca",
-    "url": "https://github.com/LineageOS/android_kernel_sony_sdm845"
-  },
-  "kernel/sony/sm8250": {
-    "date": "2023-02-22T10:23:22+08:00",
-    "deepClone": false,
-    "deps": [],
-    "fetchLFS": false,
-    "fetchSubmodules": false,
-    "leaveDotGit": false,
-    "path": "/nix/store/icf6lbdh0fk7z41zjn97cdasnaxawc8l-android_kernel_sony_sm8250",
-    "rev": "2f702e88eea5ba14a783e345a1370812262530a0",
-    "sha256": "08pxl2s9gkwm0qgpa5qc9ihir71bzm7jm5pfzbdq78dbwnlf1d6w",
-    "url": "https://github.com/LineageOS/android_kernel_sony_sm8250"
-  },
-  "kernel/sony/sm8350": {
-    "date": "2023-06-14T13:15:27+08:00",
-    "deepClone": false,
-    "deps": [],
-    "fetchLFS": false,
-    "fetchSubmodules": false,
-    "leaveDotGit": false,
-    "path": "/nix/store/vqxkmi9y2az7lvys9ccmkfyzahlw2x4v-android_kernel_sony_sm8350",
-    "rev": "c8ef6939747e396e0285e65877a6346b45e0f1b9",
-    "sha256": "16bidfj8y15869z6j57kc74wr84d58x4qvn6bvwj5325wh529zl5",
-    "url": "https://github.com/LineageOS/android_kernel_sony_sm8350"
-  },
-  "kernel/xiaomi/gauguin": {
-    "date": "2023-11-12T10:07:16+05:45",
-    "deepClone": false,
-    "deps": [],
-    "fetchLFS": false,
-    "fetchSubmodules": false,
-    "leaveDotGit": false,
-    "path": "/nix/store/sc1vvq2lkh3zg8l55c3py5jin4cdzmr7-android_kernel_xiaomi_gauguin",
-    "rev": "4c39a960d6aa3cdd15a92786cc1e81a3043163d6",
-    "sha256": "0xxq3kqlfyl8q76bavmmk527lylxisx6wq411sxm50pw8aymimds",
-    "url": "https://github.com/LineageOS/android_kernel_xiaomi_gauguin"
-  },
-  "kernel/xiaomi/msm8937": {
-    "date": "2023-10-30T14:32:23+08:00",
-    "deepClone": false,
-    "deps": [],
-    "fetchLFS": false,
-    "fetchSubmodules": false,
-    "leaveDotGit": false,
-    "path": "/nix/store/qsy1846h258kygsqmpxz56xa4s8kzg8d-android_kernel_xiaomi_msm8937",
-    "rev": "c7c0c5ce163e94fe4b847ec07d2c11593241372e",
-    "sha256": "1wdjqnrqbvqcfpjp1b3k2vpbqafch6abrdavy41r8nzmpxy17gb9",
-    "url": "https://github.com/LineageOS/android_kernel_xiaomi_msm8937"
-  },
-  "kernel/xiaomi/msm8953": {
-    "date": "2023-11-08T22:18:39+00:00",
-    "deepClone": false,
-    "deps": [],
-    "fetchLFS": false,
-    "fetchSubmodules": false,
-    "leaveDotGit": false,
-    "path": "/nix/store/yh81j5p7cxpr6kfrls0kwj2pciqky4y9-android_kernel_xiaomi_msm8953",
-    "rev": "0ac2c6831eabb90d18f49081bc2221a715763e50",
-    "sha256": "051rwzyg716lsfpcnw5jlf5id3wj3pvga8acrsdxxz1bx5ga2qfg",
-    "url": "https://github.com/LineageOS/android_kernel_xiaomi_msm8953"
-  },
-  "kernel/xiaomi/msm8996": {
-    "date": "2023-11-03T14:08:00+00:00",
-    "deepClone": false,
-    "deps": [],
-    "fetchLFS": false,
-    "fetchSubmodules": false,
-    "leaveDotGit": false,
-    "path": "/nix/store/23y9m67sf466shaqs99a7bnic8z2pgyy-android_kernel_xiaomi_msm8996",
-    "rev": "3b0bf89296a474a532238b979874a5d3c28c6f89",
-    "sha256": "195nj01ifqck0ldjxr3frxk48r9ccw6j3nxdv6mzd93viwy6gpjs",
-    "url": "https://github.com/LineageOS/android_kernel_xiaomi_msm8996"
-  },
-  "kernel/xiaomi/msm8998": {
-    "date": "2023-08-22T03:05:04+03:00",
-    "deepClone": false,
-    "deps": [],
-    "fetchLFS": false,
-    "fetchSubmodules": false,
-    "leaveDotGit": false,
-    "path": "/nix/store/mlf19mlnia9pzb702sa842lx33csx7ax-android_kernel_xiaomi_msm8998",
-    "rev": "9889bf3bddd8e41faae28882a5dfbf7c7b0eddea",
-    "sha256": "12y213jja62w0cqf7qm6xkz5a8laf447kk1wimn26vrfsz4b5ri4",
-    "url": "https://github.com/LineageOS/android_kernel_xiaomi_msm8998"
-  },
-  "kernel/xiaomi/mt6768": {
-    "date": "2023-07-10T22:31:55+02:00",
-    "deepClone": false,
-    "deps": [],
-    "fetchLFS": false,
-    "fetchSubmodules": false,
-    "leaveDotGit": false,
-    "path": "/nix/store/6h00cvjv1dxm9xymm9b5pfzsbkjnir7y-android_kernel_xiaomi_mt6768",
-    "rev": "210ab80b747a65c0a47c0ac59f117e6201fe2374",
-    "sha256": "1g8fxyhmscq5mbzj5cmar93nvh7j2yhcs30vkz4w9nq1pj33hkl0",
-    "url": "https://github.com/LineageOS/android_kernel_xiaomi_mt6768"
-  },
-  "kernel/xiaomi/mt6785": {
-    "date": "2023-10-06T10:41:22+02:00",
-    "deepClone": false,
-    "deps": [],
-    "fetchLFS": false,
-    "fetchSubmodules": false,
-    "leaveDotGit": false,
-    "path": "/nix/store/33781gsnqsji4di1c7wlnmywj6pr0pq0-android_kernel_xiaomi_mt6785",
-    "rev": "81a4186a805df21b01fa703988e9dfc62322f669",
-    "sha256": "1c6j2wxvj2qwvd0584qlbzlpv7q5bd6yxwhlpwpgjc48lzi5a812",
-    "url": "https://github.com/LineageOS/android_kernel_xiaomi_mt6785"
-  },
-  "kernel/xiaomi/onclite": {
-    "date": "2023-06-16T16:29:58+05:30",
-    "deepClone": false,
-    "deps": [],
-    "fetchLFS": false,
-    "fetchSubmodules": false,
-    "leaveDotGit": false,
-    "path": "/nix/store/m6q812d70mfbzxdn49k4gjxgpjmwp5sd-android_kernel_xiaomi_onclite",
-    "rev": "deffaca889de4123437cf4d8e7a39d06d20c908f",
-    "sha256": "1j2m4h6xd570dsba6zh0h7mq5xv8m833bq3pjgwj9naskm6hlk57",
-    "url": "https://github.com/LineageOS/android_kernel_xiaomi_onclite"
-  },
-  "kernel/xiaomi/sdm439": {
-    "date": "2023-06-11T04:08:08+08:00",
-    "deepClone": false,
-    "deps": [],
-    "fetchLFS": false,
-    "fetchSubmodules": false,
-    "leaveDotGit": false,
-    "path": "/nix/store/694aynh70kz9zj04ypl8b23gxw9gsl7s-android_kernel_xiaomi_sdm439",
-    "rev": "d17d32421fc95bff4df60a5c684e531295889ade",
-    "sha256": "004jja6cb3655njh81dp71770djnxfyryallfwnrybknigbjynw8",
-    "url": "https://github.com/LineageOS/android_kernel_xiaomi_sdm439"
-  },
-  "kernel/xiaomi/sdm710": {
-    "date": "2023-07-22T18:52:02+02:00",
-    "deepClone": false,
-    "deps": [],
-    "fetchLFS": false,
-    "fetchSubmodules": false,
-    "leaveDotGit": false,
-    "path": "/nix/store/y8rzycv3jfcri1z5gy529ry98j7ks212-android_kernel_xiaomi_sdm710",
-    "rev": "6a733d92c653a60ad92d0d3bd7a1a9b0caaeaf2b",
-    "sha256": "147phq93ymp8hy2m1cxa5cq923cvkk0zjdrgvs6nfqx01zbcvzxf",
-    "url": "https://github.com/LineageOS/android_kernel_xiaomi_sdm710"
-  },
-  "kernel/xiaomi/sdm845": {
-    "date": "2023-10-24T09:34:49+01:00",
-    "deepClone": false,
-    "deps": [],
-    "fetchLFS": false,
-    "fetchSubmodules": false,
-    "leaveDotGit": false,
-    "path": "/nix/store/4wp92k8l22h9i18hzf1jf159sv87igmm-android_kernel_xiaomi_sdm845",
-    "rev": "4583022b1192b0e6668b144786835d8e4b5c25c8",
-    "sha256": "1lqzzmr5iinmh3m4vn0l0bvb9345v78xv4rbnwp07zsa0v6w1xls",
-    "url": "https://github.com/LineageOS/android_kernel_xiaomi_sdm845"
-  },
-  "kernel/xiaomi/sm6150": {
-    "date": "2023-10-19T01:00:12-04:00",
-    "deepClone": false,
-    "deps": [],
-    "fetchLFS": false,
-    "fetchSubmodules": false,
-    "leaveDotGit": false,
-    "path": "/nix/store/l5c9d0v71ggwv32s6rp5n5w44g91w93b-android_kernel_xiaomi_sm6150",
-    "rev": "98dcbc2a2d6d6952eac0893252f49615ffd3bac5",
-    "sha256": "0vjixj1cgdqb58fjg0xij8lf64w69kinpaxid7ll5xshnc2g39ng",
-    "url": "https://github.com/LineageOS/android_kernel_xiaomi_sm6150"
-  },
-  "kernel/xiaomi/sm6250": {
-    "date": "2023-08-10T07:47:48+00:00",
-    "deepClone": false,
-    "deps": [],
-    "fetchLFS": false,
-    "fetchSubmodules": false,
-    "leaveDotGit": false,
-    "path": "/nix/store/hrv7zi7kz6x9s74wclbf8x4hyf34m684-android_kernel_xiaomi_sm6250",
-    "rev": "6cb257da1f47b6ef591770ed6008b6bed62d8f7c",
-    "sha256": "0a854gz7rjm6vvqywizcpyy6lw73b8ghzq4m8vgf3pf93lkbm6s0",
-    "url": "https://github.com/LineageOS/android_kernel_xiaomi_sm6250"
-  },
-  "kernel/xiaomi/sm8250": {
-    "date": "2023-11-16T15:42:33+01:00",
-    "deepClone": false,
-    "deps": [],
-    "fetchLFS": false,
-    "fetchSubmodules": false,
-    "leaveDotGit": false,
-    "path": "/nix/store/ay5j4h5vl2p5byxh05rhwi5ggl06ic14-android_kernel_xiaomi_sm8250",
-    "rev": "d8aeb954db62ee6178bfd365f0700cf527bad03d",
-    "sha256": "18wwm0wj0jncmkr3zlsfp49jpncq6mmmdbjs31yp9pm0ypjl119s",
-    "url": "https://github.com/LineageOS/android_kernel_xiaomi_sm8250"
-  },
-  "kernel/xiaomi/sm8350": {
-    "date": "2023-08-28T14:37:53+02:00",
-    "deepClone": false,
-    "deps": [],
-    "fetchLFS": false,
-    "fetchSubmodules": false,
-    "leaveDotGit": false,
-    "path": "/nix/store/6mwaqvvybxi0qd2wh3lfis3inadxbn75-android_kernel_xiaomi_sm8350",
-    "rev": "7d8566d191607e851e3ca0f396d0132f0973bb82",
-    "sha256": "03dscd9r1fjg1v69cpv2cjcdg8y9hhpw88b9lmbixpwpyzscsx6v",
-    "url": "https://github.com/LineageOS/android_kernel_xiaomi_sm8350"
-  },
-  "kernel/xiaomi/surya": {
-    "date": "2022-11-23T04:40:34+00:00",
-    "deepClone": false,
-    "deps": [],
-    "fetchLFS": false,
-    "fetchSubmodules": false,
-    "leaveDotGit": false,
-    "path": "/nix/store/km4lknj8kxrdc7nh6qqlqjgzwbywbaj8-android_kernel_xiaomi_surya",
-    "rev": "f0755bef30a9a411c225586ede67794396665ccb",
-    "sha256": "1hrri0ffldc44ddcx803i49q1sj2yq55fw4w8xrfzm0sa8p8hi0a",
-    "url": "https://github.com/LineageOS/android_kernel_xiaomi_surya"
-  },
-  "kernel/xiaomi/vayu": {
-    "date": "2023-11-18T23:32:52+01:00",
-    "deepClone": false,
-    "deps": [],
-    "fetchLFS": false,
-    "fetchSubmodules": false,
-    "leaveDotGit": false,
-    "path": "/nix/store/6x8x3073d90vzr4rl0bv3m28hjw75x1x-android_kernel_xiaomi_vayu",
-    "rev": "6c9febddfbd505b760d12f585288cf7612ad57d8",
-    "sha256": "1s9z24s83xxl9dhyx1iiglcmxk9yzc4fzfhl12msinv8v4lp0fh6",
-    "url": "https://github.com/LineageOS/android_kernel_xiaomi_vayu"
-  },
-  "kernel/zuk/msm8996": {
-    "date": "2023-08-06T15:31:30+02:00",
-    "deepClone": false,
-    "deps": [],
-    "fetchLFS": false,
-    "fetchSubmodules": false,
-    "leaveDotGit": false,
-    "path": "/nix/store/fhp3nypbhkjink0ayxkr6m4iv9qkrsz9-android_kernel_zuk_msm8996",
-    "rev": "cc57cb4ee3b7918b74d30604735d353b9a5fa23b",
-    "sha256": "1ssqgdlmir7rpmcd84d5mcs4nqizmshjkj4f2mwr7f2cxrq963j0",
-    "url": "https://github.com/LineageOS/android_kernel_zuk_msm8996"
-  },
-  "packages/apps/MtkFMRadio": {
-    "date": "2023-01-02T22:58:03+01:00",
-    "deepClone": false,
-    "deps": [],
-    "fetchLFS": false,
-    "fetchSubmodules": false,
-    "leaveDotGit": false,
-    "path": "/nix/store/a24sid9irm5k8mja3hkq4snnzl06j3wn-android_packages_apps_MtkFMRadio",
-    "rev": "38f30bff874ba257de8134a035e65d8b415d2a1c",
-    "sha256": "0i645z67qp0yq32gd9hliq75jby0aa44wyww985h800hqdg22q9v",
-    "url": "https://github.com/LineageOS/android_packages_apps_MtkFMRadio"
-  },
-  "system/qcom": {
-    "date": "2022-08-13T20:42:10+08:00",
-    "deepClone": false,
-    "deps": [],
-    "fetchLFS": false,
-    "fetchSubmodules": false,
-    "leaveDotGit": false,
-    "path": "/nix/store/lz9ww1r570dd0dc33j2f5wngkri4s9da-android_system_qcom",
-    "rev": "ddd4779b4684d61dd63a6e71f3be00820ea831fd",
-    "sha256": "0y0mj2kyxp399mm6hdr87ywkvnzqlxs4jrj8v9vqs02bw7smn3ni",
-    "url": "https://github.com/LineageOS/android_system_qcom"
-=======
->>>>>>> 3a257cb6
   }
 }