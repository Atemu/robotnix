--- conflicted
+++ resolved
@@ -14,27 +14,18 @@
 {
   buildDateTime = mkDefault 1635822919;
 
-<<<<<<< HEAD
-  source.manifest.rev = mkMerge [
-    (mkIf (config.deviceFamily != "raviole") (mkDefault "android-12.0.0_r1"))
-    (mkIf (config.deviceFamily == "raviole") (mkDefault "android-12.0.0_r4"))
-  ];
-  apv.buildID = mkMerge [
-    (mkIf (config.deviceFamily != "raviole") (mkDefault "SP1A.210812.015"))
-    (mkIf (config.deviceFamily == "raviole") (mkDefault "SD1A.210817.015.A4"))
-  ];
-
-  apv.enable = mkIf (config.deviceFamily == "raviole") false;
-=======
   source.manifest.rev = mkDefault (
-    if (elem config.deviceFamily [ "redfin" "barbet" ]) then "android-12.0.0_r10"
+    if (config.deviceFamily == "raviole") then "android-12.0.0_r4"
+    else if (elem config.deviceFamily [ "redfin" "barbet" ]) then "android-12.0.0_r10"
     else "android-12.0.0_r8"
   );
   apv.buildID = mkDefault (
-    if (elem config.deviceFamily [ "redfin" "barbet" ]) then "SP1A.211105.003"
+    if (config.deviceFamily == "raviole") then "SD1A.210817.015.A4"
+    else if (elem config.deviceFamily [ "redfin" "barbet" ]) then "SP1A.211105.003"
     else "SP1A.211105.002"
   );
->>>>>>> f9fcff66
+
+  apv.enable = mkIf (config.deviceFamily == "raviole") false;
 
 #  # Disable for now until we have it tested working
 #  kernel.enable = mkIf (elem config.deviceFamily phoneDeviceFamilies &&
