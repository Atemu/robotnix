<!--
SPDX-FileCopyrightText: 2020 Daniel Fullmer and robotnix contributors
SPDX-License-Identifier: MIT
-->

Updates are added to this file approximately monthly, or whenever significant
changes occur which require user intervention / configuration changes.  These
are highlights since the last update, and are not meant to be an exhaustive
listing of changes. See the git commit log for additional details.

<<<<<<< HEAD
# 2021-03-XX
=======
# 2021-03-02
## Highlights:
- Added support for Pixel 5 (redfin) and Pixel 4a (5g) (bramble) [PR #79](https://github.com/danielfullmer/robotnix/pull/79)
- Added support for building as a nix flake [PR #85](https://github.com/danielfullmer/robotnix/pull/85) (with help from @hmenke)
  For reference, I've also migrated my [personal config](https://github.com/danielfullmer/robotnix-personal) to flakes.
- LineageOS now uses robotnix-built webview by default since upstream force-pushes to the prebuilt webview repository, breaking reproducibility.
- Added Android 12 preview, tested working for `x86_64` in emulator
- Added SPDX license headers to various files (thanks @lnceballosz)
- Updated vanilla flavor to RQ2A.210305.006
- Updated GrapheneOS flavor to 2021.03.02.10
- Updated Chromium / Vanadium to 88.0.4324.181, and updated Bromite to 88.0.4324.207
- Updated Auditor / AttestationServer to latest versions to support redfin/bramble
- Updated Seedvault backup app to 2021-01-19

>>>>>>> f5b6f0f8
## Backward incompatible changes
- Renamed `kernel.useCustom` to `kernel.enable`.
- The `resourceTypeOverrides` option was replaced with `resources.<package>.<name>.type`.

# 2021-02-02
## Highlights:
- Updated vanilla flavor to RQ1A.210205.004
- Updated GrapheneOS flavor to 2021.02.02.09
- Chromium / Bromite / Vanadium updated to 88.0.4324.141
- F-Droid updated to 1.11
- MicroG updated to 2.0.17.204714 (thanks @petabyteboy)
- Added basic test for attestation server
- Fixed attestation server module not starting properly on boot (thanks @hmenke)

There are no intentional backward incompatible changes since the last release.

# 2021-01-05
I've started the `#robotnix` IRC channel on Freenode for a place to chat about the project, ask questions, and discuss robotnix development.

## Highlights:
- New binary cache: Now publishing certain build products on `robotnix.cachix.org`, including Pixel device kernels and Chromium variants browser / webview. (See the binary cache section of README.md)
- Updated vanilla flavor to January 2021 release
- Updated GrapheneOS flavor to January 2021 release
- Updated LineageOS flavor to 2020-12-29 (thanks @Atemu)
- Improvements to NixOS module for attestation-server (thanks @hmenke)
- MicroG updates (thanks @petabyteboy)
- Fixed `nix-instantiate` GitHub action and improved evaluation speed by importing pkgs only once in `release.nix`.
- Removed various uncessary usages of "import-from-derivation" (IFD)
- Fixed `backuptool.sh` usage by OTA files in LineageOS builds
- Fixed broken Bromite chromium / webview builds

There are no intentional backward incompatible changes since the last release.

# 2020-12-08

## Highlights:
 - Updated vanilla flavor to December 2020 release
 - Updated GrapheneOS flavor to December 2020 release
 - Updated lineageos flavor to December 2020 (thanks @Atemu)
 - Added various documentation under docs/ (thanks @hmenke)
 - Added sunfish device to attestation/auditor patches (thanks @hmenke)
 - Added remaining pixel devices to attestation/auditor patches
 - Added basic APK signature verification in Nix for prebuilt APKs (e.g. Microg / Google apks)

## Backward incompatible changes
 - Switched auditor / attestation to use device-specific keys as opposed to device-family keys

The NixOS attestation-server module option has been changed from
`services.attestation-server.deviceFamily` to
`services.attestation-server.device`.

 - Significant changes to key / certificate generation, described below.

We now use new application-specific keys and certificates for included apps
like Chromium / webview, Microg, and F-Droid, instead of relying on the
device-specific `releasekey`.  This allows us to share these keys between
multiple devices, push the same app updates to multiple devices, and remove an
ugly SELinux workaround for GrapheneOS that robotnix required.

Unfortunately, changing app keys may lose any data associated with those apps.
Fortunately, most data associated with those apps should be easy to re-create.
(Re-login to services in chromium, re-add F-Droid repos, etc.)
I hope to avoid potentially breaking changes like this in the future by getting
these changes done relatively early in the projects' life.

If you've previously generated robotnix keys, you will need to do the
following to update to the new key directory layout: Move any keys and
certificates (if they exist) beginning with `com.android` from the device
subdir (e.g.  `crosshatch`) under your `keyStorePath` to the parent directory.
The files beginning with `releasekey`, `platform`, `shared`, `media`,
`networkstack`, and `avb`/`verity` (if you have it) are device-specific, and
should remain under the device subdirectory.  For example, I ran the following
command on my machine:
 ```shell
$ mv /var/secrets/android-keys/crosshatch/com.android.* /var/secrets/android-keys/
 ```
After this, re-run `generateKeysScript` to create new application keys (e.g.
Chromium, F-Droid).<|MERGE_RESOLUTION|>--- conflicted
+++ resolved
@@ -8,9 +8,12 @@
 are highlights since the last update, and are not meant to be an exhaustive
 listing of changes. See the git commit log for additional details.
 
-<<<<<<< HEAD
-# 2021-03-XX
-=======
+# 2021-04-XX
+## Highlights:
+
+## Backward incompatible changes
+- Renamed `kernel.useCustom` to `kernel.enable`.
+
 # 2021-03-02
 ## Highlights:
 - Added support for Pixel 5 (redfin) and Pixel 4a (5g) (bramble) [PR #79](https://github.com/danielfullmer/robotnix/pull/79)
@@ -25,9 +28,7 @@
 - Updated Auditor / AttestationServer to latest versions to support redfin/bramble
 - Updated Seedvault backup app to 2021-01-19
 
->>>>>>> f5b6f0f8
 ## Backward incompatible changes
-- Renamed `kernel.useCustom` to `kernel.enable`.
 - The `resourceTypeOverrides` option was replaced with `resources.<package>.<name>.type`.
 
 # 2021-02-02
